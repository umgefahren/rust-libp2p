# 0.38.0 [unreleased]

- Remove deprecated functions `StreamMuxerExt::next_{inbound,outbound}`. See [PR 3031].

- Hide `prost::Error` from public API in `FromEnvelopeError::InvalidPeerRecord` and `signed_envelope::DecodingError`. See [PR 3058].

<<<<<<< HEAD
- Moved `Executor` to `libp2p-swarm`. See [PR 3097].
=======
- Move `Executor` to `libp2p-swarm`. See [PR 3097].
>>>>>>> 30c50200

[PR 3031]: https://github.com/libp2p/rust-libp2p/pull/3031
[PR 3058]: https://github.com/libp2p/rust-libp2p/pull/3058
[PR 3097]: https://github.com/libp2p/rust-libp2p/pull/3097

# 0.37.0

- Implement `Hash` and `Ord` for `PublicKey`. See [PR 2915].

- Remove default features. If you previously depended on `secp256k1` or `ecdsa` you need to enable these explicitly
  now. See [PR 2918].

- Deprecate `StreamMuxerExt::next_{inbound,outbound}`. See [PR 3002].

[PR 2915]: https://github.com/libp2p/rust-libp2p/pull/2915
[PR 2918]: https://github.com/libp2p/rust-libp2p/pull/2918
[PR 3002]: https://github.com/libp2p/rust-libp2p/pull/3002

# 0.36.0

- Make RSA keypair support optional. To enable RSA support, `rsa` feature should be enabled.
  See [PR 2860].

- Add `ReadyUpgrade`. See [PR 2855].

[PR 2855]: https://github.com/libp2p/rust-libp2p/pull/2855
[PR 2860]: https://github.com/libp2p/rust-libp2p/pull/2860/

# 0.35.1

- Update to `p256` `v0.11.0`. See [PR 2636].

[PR 2636]: https://github.com/libp2p/rust-libp2p/pull/2636/

# 0.35.0

- Update prost requirement from 0.10 to 0.11 which no longer installs the protoc Protobuf compiler.
  Thus you will need protoc installed locally. See [PR 2788].
- Drop `Unpin` requirement from `SubstreamBox`. See [PR 2762] and [PR 2776].
- Drop `Sync` requirement on `StreamMuxer` for constructing `StreamMuxerBox`. See [PR 2775].
- Use `Pin<&mut Self>` as the receiver type for all `StreamMuxer` poll functions. See [PR 2765].
- Change `StreamMuxer` interface to be entirely poll-based. All functions on `StreamMuxer` now
  require a `Context` and return `Poll`. This gives callers fine-grained control over what they
  would like to make progress on. See [PR 2724] and [PR 2797].

[PR 2724]: https://github.com/libp2p/rust-libp2p/pull/2724
[PR 2762]: https://github.com/libp2p/rust-libp2p/pull/2762
[PR 2775]: https://github.com/libp2p/rust-libp2p/pull/2775
[PR 2776]: https://github.com/libp2p/rust-libp2p/pull/2776
[PR 2765]: https://github.com/libp2p/rust-libp2p/pull/2765
[PR 2797]: https://github.com/libp2p/rust-libp2p/pull/2797
[PR 2788]: https://github.com/libp2p/rust-libp2p/pull/2788

# 0.34.0

- Remove `{read,write,flush,shutdown,destroy}_substream` functions from `StreamMuxer` trait
  in favor of forcing `StreamMuxer::Substream` to implement `AsyncRead + AsyncWrite`. See [PR 2707].
- Replace `Into<std::io::Error>` bound on `StreamMuxer::Error` with `std::error::Error`. See [PR 2710].

- Remove the concept of individual `Transport::Listener` streams from `Transport`.
  Instead the `Transport` is polled directly via `Transport::poll`. The
  `Transport` is now responsible for driving its listeners. See [PR 2652].

[PR 2691]: https://github.com/libp2p/rust-libp2p/pull/2691
[PR 2707]: https://github.com/libp2p/rust-libp2p/pull/2707
[PR 2710]: https://github.com/libp2p/rust-libp2p/pull/2710
[PR 2652]: https://github.com/libp2p/rust-libp2p/pull/2652

# 0.33.0

- Have methods on `Transport` take `&mut self` instead of `self`. See [PR 2529].
- Remove `StreamMuxer::flush_all`. See [PR 2669].
- Rename `StreamMuxer::close` to `StreamMuxer::poll_close`. See [PR 2666].
- Remove deprecated function `StreamMuxer::is_remote_acknowledged`. See [PR 2665].

[PR 2529]: https://github.com/libp2p/rust-libp2p/pull/2529
[PR 2666]: https://github.com/libp2p/rust-libp2p/pull/2666
[PR 2665]: https://github.com/libp2p/rust-libp2p/pull/2665
[PR 2669]: https://github.com/libp2p/rust-libp2p/pull/2669


# 0.32.1

- Add `PeerId::try_from_multiaddr` to extract a `PeerId` from a `Multiaddr` that ends in `/p2p/<peer-id>`.

# 0.32.0 [2022-02-22]

- Remove `Network`. `libp2p-core` is from now on an auxiliary crate only. Users
  that have previously used `Network` only, will need to use `Swarm` instead. See
  [PR 2492].

- Update to `multiaddr` `v0.14.0`.

- Update to `multihash` `v0.16.0`.

- Implement `Display` on `DialError`. See [PR 2456].

- Update to `parking_lot` `v0.12.0`. See [PR 2463].

- Validate PeerRecord signature matching peer ID. See [RUSTSEC-2022-0009].

- Don't take ownership of key in `PeerRecord::new` and `SignedEnvelope::new`. See [PR 2516].

- Remove `SignedEnvelope::payload` in favor of
  `SignedEnvelope::payload_and_signing_key`. The caller is expected to check
  that the returned signing key makes sense in the payload's context. See [PR 2522].

[PR 2456]: https://github.com/libp2p/rust-libp2p/pull/2456
[RUSTSEC-2022-0009]: https://rustsec.org/advisories/RUSTSEC-2022-0009.html
[PR 2492]: https://github.com/libp2p/rust-libp2p/pull/2492
[PR 2516]: https://github.com/libp2p/rust-libp2p/pull/2516
[PR 2463]: https://github.com/libp2p/rust-libp2p/pull/2463/
[PR 2522]: https://github.com/libp2p/rust-libp2p/pull/2522

# 0.31.0 [2022-01-27]

- Update dependencies.

- Report concrete connection IDs in `NetworkEvent::ConnectionEstablished` and
  `NetworkEvent::ConnectionClosed` (see [PR 2350]).

- Migrate to Rust edition 2021 (see [PR 2339]).

- Add support for ECDSA identities (see [PR 2352]).

- Add `ConnectedPoint::is_relayed` (see [PR 2392]).

- Enable overriding _dial concurrency factor_ per dial via
  `DialOpts::override_dial_concurrency_factor`.

  - Introduces `libp2p_core::DialOpts` mirroring `libp2p_swarm::DialOpts`.
      Passed as an argument to `Network::dial`.
  - Removes `Peer::dial` in favor of `Network::dial`.

  See [PR 2404].

- Implement `Serialize` and `Deserialize` for `PeerId` (see [PR 2408])

- Report negotiated and expected `PeerId` as well as remote address in
  `DialError::WrongPeerId` (see [PR 2428]).

- Allow overriding role when dialing. This option is needed for NAT and firewall
  hole punching.

    - Add `Transport::dial_as_listener`. As `Transport::dial` but
      overrides the role of the local node on the connection . I.e. has the
      local node act as a listener on the outgoing connection.

    - Add `override_role` option to `DialOpts`.

  See [PR 2363].

[PR 2339]: https://github.com/libp2p/rust-libp2p/pull/2339
[PR 2350]: https://github.com/libp2p/rust-libp2p/pull/2350
[PR 2352]: https://github.com/libp2p/rust-libp2p/pull/2352
[PR 2392]: https://github.com/libp2p/rust-libp2p/pull/2392
[PR 2404]: https://github.com/libp2p/rust-libp2p/pull/2404
[PR 2408]: https://github.com/libp2p/rust-libp2p/pull/2408
[PR 2428]: https://github.com/libp2p/rust-libp2p/pull/2428
[PR 2363]: https://github.com/libp2p/rust-libp2p/pull/2363

# 0.30.1 [2021-11-16]

- Use `instant` instead of `wasm-timer` (see [PR 2245]).

[PR 2245]: https://github.com/libp2p/rust-libp2p/pull/2245

# 0.30.0 [2021-11-01]

- Add `ConnectionLimit::with_max_established` (see [PR 2137]).

- Add `Keypair::to_protobuf_encoding` (see [PR 2142]).

- Change `PublicKey::into_protobuf_encoding` to `PublicKey::to_protobuf_encoding` (see [PR 2145]).

- Change `PublicKey::into_peer_id` to `PublicKey::to_peer_id` (see [PR 2145]).

- Change `PeerId::from_public_key(PublicKey)` to `PeerId::from_public_key(&PublicKey)` (see [PR 2145]).

- Add `From<&PublicKey> for PeerId` (see [PR 2145]).

- Remove `TInEvent` and `TOutEvent` trait paramters on most public types.
  `TInEvent` and `TOutEvent` are implied through `THandler` and thus
  superflucious. Both are removed in favor of a derivation through `THandler`
  (see [PR 2183]).

- Require `ConnectionHandler::{InEvent,OutEvent,Error}` to implement `Debug`
  (see [PR 2183]).

- Remove `DisconnectedPeer::set_connected` and `Pool::add` (see [PR 2195]).

- Report `ConnectionLimit` error through `ConnectionError` and thus through
  `NetworkEvent::ConnectionClosed` instead of previously through
  `PendingConnectionError` and thus `NetworkEvent::{IncomingConnectionError,
  DialError}` (see [PR 2191]).

- Report abortion of pending connection through `DialError`,
  `UnknownPeerDialError` or `IncomingConnectionError` (see [PR 2191]).

- Remove deprecated functions `upgrade::write_one`, `upgrade::write_with_len_prefix`
  and `upgrade::read_one` (see [PR 2213]).

- Add `SignedEnvelope` and `PeerRecord` according to [RFC0002] and [RFC0003]
  (see [PR 2107]).

- Report `ListenersEvent::Closed` when dropping a listener in `ListenersStream::remove_listener`,
  return `bool` instead of `Result<(), ()>` (see [PR 2261]).

- Concurrently dial address candidates within a single dial attempt (see [PR 2248]) configured
  via `Network::with_dial_concurrency_factor`.

  - On success of a single address, provide errors of the thus far failed dials via
    `NetworkEvent::ConnectionEstablished::outgoing`.

  - On failure of all addresses, provide the errors via `NetworkEvent::DialError`.

[PR 2145]: https://github.com/libp2p/rust-libp2p/pull/2145
[PR 2213]: https://github.com/libp2p/rust-libp2p/pull/2213
[PR 2142]: https://github.com/libp2p/rust-libp2p/pull/2142
[PR 2137]: https://github.com/libp2p/rust-libp2p/pull/2137
[PR 2183]: https://github.com/libp2p/rust-libp2p/pull/2183
[PR 2191]: https://github.com/libp2p/rust-libp2p/pull/2191
[PR 2195]: https://github.com/libp2p/rust-libp2p/pull/2195
[PR 2107]: https://github.com/libp2p/rust-libp2p/pull/2107
[PR 2248]: https://github.com/libp2p/rust-libp2p/pull/2248
[PR 2261]: https://github.com/libp2p/rust-libp2p/pull/2261
[RFC0002]: https://github.com/libp2p/specs/blob/master/RFC/0002-signed-envelopes.md
[RFC0003]: https://github.com/libp2p/specs/blob/master/RFC/0003-routing-records.md

# 0.29.0 [2021-07-12]

- Switch from `parity-multiaddr` to upstream `multiaddr`.

- Update dependencies.

- Implement `Keypair::from_protobuf_encoding` for ed25519 keys (see [PR 2090]).

- Deprecate `upgrade::write_one`.
  Deprecate `upgrade::write_with_len_prefix`.
  Deprecate `upgrade::read_one`.
  Introduce `upgrade::read_length_prefixed` and `upgrade::write_length_prefixed`.
  See [PR 2111](https://github.com/libp2p/rust-libp2p/pull/2111).

[PR 2090]: https://github.com/libp2p/rust-libp2p/pull/2090

# 0.28.3 [2021-04-26]

- Fix build with secp256k1 disabled [PR 2057](https://github.com/libp2p/rust-libp2p/pull/2057).

# 0.28.2 [2021-04-13]

- Update dependencies.

# 0.28.1 [2021-03-17]

- Update `paritytech-multiaddr` to `>=v0.11.2`.

# 0.28.0 [2021-03-17]

- `Network::dial()` understands `/p2p` addresses and `Transport::dial`
  gets a "fully qualified" `/p2p` address when dialing a specific peer,
  whether through the `Network::peer()` API or via `Network::dial()`
  with a `/p2p` address.

- `Network::dial()` and `network::Peer::dial()` return a `DialError`
  on error.

- Shorten and unify `Debug` impls of public keys.

# 0.27.1 [2021-02-15]

- Update dependencies.

# 0.27.0 [2021-01-12]

- (Re)add `Transport::address_translation` to permit transport-specific
  translations of observed addresses onto listening addresses.
  [PR 1887](https://github.com/libp2p/rust-libp2p/pull/1887)

- Update dependencies.

# 0.26.0 [2020-12-17]

- Make `PeerId` be `Copy`, including small `PeerId` API changes.
  [PR 1874](https://github.com/libp2p/rust-libp2p/pull/1874/).

# 0.25.2 [2020-12-02]

- Require `multistream-select-0.9.1`.

# 0.25.1 [2020-11-25]

- Add missing multiaddr upgrade.

# 0.25.0 [2020-11-25]

- The `NetworkConfig` API is now a builder that moves `self`.
  [PR 1848](https://github.com/libp2p/rust-libp2p/pull/1848/).

- New configurable connection limits for established connections and
  dedicated connection counters. Removed the connection limit dedicated
  to outgoing pending connection _per peer_. Connection limits are now
  represented by `u32` intead of `usize` types.
  [PR 1848](https://github.com/libp2p/rust-libp2p/pull/1848/).

- Update `multihash`.

- Update `multistream-select`.

# 0.24.0 [2020-11-09]

- Remove `ConnectionInfo` trait and replace it with `PeerId`
  everywhere. This was already effectively the case because
  `ConnectionInfo` was implemented on `PeerId`.

# 0.23.1 [2020-10-20]

- Update dependencies.

# 0.23.0 [2020-10-16]

- Rework transport boxing and move timeout configuration
  to the transport builder.
  [PR 1794](https://github.com/libp2p/rust-libp2p/pull/1794).

- Update dependencies.

# 0.22.1 [2020-09-10]

- Require at least parity-multiaddr v0.9.2 in order to fulfill `Ord` bound on
  `Multiaddr`. [PR 1742](https://github.com/libp2p/rust-libp2p/pull/1742).

# 0.22.0 [2020-09-09]

- Simplify incoming connection handling. The `IncomingConnectionEvent`
  has been removed. Instead, pass the `IncomingConnection` obtained
  from `NetworkEvent::IncomingConnection` to `Network::accept()`.
  [PR 1732](https://github.com/libp2p/rust-libp2p/pull/1732).

- Allow any closure to be passed as an executor.
  [PR 1686](https://github.com/libp2p/rust-libp2p/pull/1686)

- Remove `PeerId` compatibility mode for "identity" and SHA2 hashes.
  Historically, before 0.12, `PeerId`s were incorrectly always hashed with SHA2.
  Starting from version 0.13, rust-libp2p accepted both hashed and non-hashed keys as
  input.  Starting from version 0.16 rust-libp2p compared `PeerId`s of "identity" and
  SHA2 hashes equal, which made it possible to connect through secio or noise to nodes
  with an identity hash for the same peer ID. Starting from version 0.17, rust-libp2p
  switched to not hashing the key (i.e. the correct behaviour) while retaining
  equality between peer IDs using the "identity" hash and SHA2. Finally, with
  this release, that will no longer be the case and it is assumed that peer IDs
  whose length is less or equal to 42 bytes always use the "identity" hash so
  two peer IDs are equal if and only if they use the same hash algorithm and
  have the same hash digest. [PR 1608](https://github.com/libp2p/rust-libp2p/pull/1608).

- Return dialer address instead of listener address as `remote_addr` in
  `MemoryTransport` `Listener` `ListenerEvent::Upgrade`
  [PR 1724](https://github.com/libp2p/rust-libp2p/pull/1724).

# 0.21.0 [2020-08-18]

- Remove duplicates when performing address translation
  [PR 1697](https://github.com/libp2p/rust-libp2p/pull/1697).

- Add `transport::Builder::multiplex_ext` for further customisation during
`StreamMuxer` creation. [PR 1691](https://github.com/libp2p/rust-libp2p/pull/1691).

- Refactoring of connection close and disconnect behaviour.  In particular, the former
  `NetworkEvent::ConnectionError` is now `NetworkEvent::ConnectionClosed` with the `error`
  field being an `Option` and `None` indicating an active (but not necessarily orderly) close.
  This guarantees that `ConnectionEstablished` events are always eventually paired
  with `ConnectionClosed` events, regardless of how connections are closed.
  Correspondingly, `EstablishedConnection::close` is now `EstablishedConnection::start_close`
  to reflect that an orderly close completes asynchronously in the background, with the
  outcome observed by continued polling of the `Network`. In contrast, `disconnect`ing
  a peer takes effect immediately without an orderly connection shutdown.
  See [PR 1619](https://github.com/libp2p/rust-libp2p/pull/1619) for further details.

- Add `ConnectedPoint::get_remote_address`
  ([PR 1649](https://github.com/libp2p/rust-libp2p/pull/1649)).

# 0.20.1 [2020-07-17]

- Update ed25519-dalek dependency.

# 0.20.0 [2020-07-01]

- Conditional compilation fixes for the `wasm32-wasi` target
  ([PR 1633](https://github.com/libp2p/rust-libp2p/pull/1633)).

- Rename `StreamMuxer::poll_inbound` to `poll_event` and change the
return value to `StreamMuxerEvent`. This new `StreamMuxerEvent` makes
it possible for the multiplexing layer to notify the upper layers of
a change in the address of the underlying connection.

- Add `ConnectionHandler::inject_address_change`.

# 0.19.2 [2020-06-22]

- Add PartialOrd and Ord for PeerId
  ([PR 1594](https://github.com/libp2p/rust-libp2p/pull/1594)).

- Updated dependencies.

- Deprecate `StreamMuxer::is_remote_acknowledged`
  ([PR 1616](https://github.com/libp2p/rust-libp2p/pull/1616)).<|MERGE_RESOLUTION|>--- conflicted
+++ resolved
@@ -4,11 +4,7 @@
 
 - Hide `prost::Error` from public API in `FromEnvelopeError::InvalidPeerRecord` and `signed_envelope::DecodingError`. See [PR 3058].
 
-<<<<<<< HEAD
-- Moved `Executor` to `libp2p-swarm`. See [PR 3097].
-=======
 - Move `Executor` to `libp2p-swarm`. See [PR 3097].
->>>>>>> 30c50200
 
 [PR 3031]: https://github.com/libp2p/rust-libp2p/pull/3031
 [PR 3058]: https://github.com/libp2p/rust-libp2p/pull/3058
