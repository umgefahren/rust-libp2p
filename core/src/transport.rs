--- conflicted
+++ resolved
@@ -149,13 +149,7 @@
     /// As [`Transport::dial`] but has the local node act as a listener on the outgoing connection.
     ///
     /// This option is needed for NAT and firewall hole punching.
-    ///
-<<<<<<< HEAD
-    /// See [`ConnectedPoint::Dialer`](crate::connection::ConnectedPoint::Dialer) for related option.
-    #[deprecated]
-=======
     /// See [`ConnectedPoint::Dialer`] for related option.
->>>>>>> 1a460fa6
     fn dial_as_listener(
         &mut self,
         addr: Multiaddr,
