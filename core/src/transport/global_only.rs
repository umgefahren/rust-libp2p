--- conflicted
+++ resolved
@@ -20,7 +20,7 @@
 
 use crate::{
     multiaddr::{Multiaddr, Protocol},
-    transport::{ListenerId, TransportError, TransportEvent, DialOpts},
+    transport::{DialOpts, ListenerId, TransportError, TransportEvent},
 };
 use std::{
     pin::Pin,
@@ -287,34 +287,7 @@
         self.inner.remove_listener(id)
     }
 
-<<<<<<< HEAD
     fn dial(
-=======
-    fn dial(&mut self, addr: Multiaddr) -> Result<Self::Dial, TransportError<Self::Error>> {
-        match addr.iter().next() {
-            Some(Protocol::Ip4(a)) => {
-                if !ipv4_global::is_global(a) {
-                    tracing::debug!(ip=%a, "Not dialing non global IP address");
-                    return Err(TransportError::MultiaddrNotSupported(addr));
-                }
-                self.inner.dial(addr)
-            }
-            Some(Protocol::Ip6(a)) => {
-                if !ipv6_global::is_global(a) {
-                    tracing::debug!(ip=%a, "Not dialing non global IP address");
-                    return Err(TransportError::MultiaddrNotSupported(addr));
-                }
-                self.inner.dial(addr)
-            }
-            _ => {
-                tracing::debug!(address=%addr, "Not dialing unsupported Multiaddress");
-                Err(TransportError::MultiaddrNotSupported(addr))
-            }
-        }
-    }
-
-    fn dial_as_listener(
->>>>>>> dbfda10e
         &mut self,
         addr: Multiaddr,
         opts: DialOpts,
