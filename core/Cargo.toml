--- conflicted
+++ resolved
@@ -3,11 +3,7 @@
 edition = "2021"
 rust-version = { workspace = true }
 description = "Core traits and structs of libp2p"
-<<<<<<< HEAD
 version = "0.42.0"
-=======
-version = "0.41.3"
->>>>>>> 927428fb
 authors = ["Parity Technologies <admin@parity.io>"]
 license = "MIT"
 repository = "https://github.com/libp2p/rust-libp2p"
