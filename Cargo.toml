--- conflicted
+++ resolved
@@ -78,23 +78,13 @@
 libp2p-allow-block-list = { version = "0.3.0", path = "misc/allow-block-list" }
 libp2p-autonat = { version = "0.13.0", path = "protocols/autonat" }
 libp2p-connection-limits = { version = "0.3.1", path = "misc/connection-limits" }
-<<<<<<< HEAD
 libp2p-core = { version = "0.42.0", path = "core" }
 libp2p-dcutr = { version = "0.12.0", path = "protocols/dcutr" }
 libp2p-dns = { version = "0.42.0", path = "transports/dns" }
 libp2p-floodsub = { version = "0.45.0", path = "protocols/floodsub" }
 libp2p-gossipsub = { version = "0.47.0", path = "protocols/gossipsub" }
 libp2p-identify = { version = "0.45.0", path = "protocols/identify" }
-libp2p-identity = { version = "0.2.8" }
-=======
-libp2p-core = { version = "0.41.3", path = "core" }
-libp2p-dcutr = { version = "0.11.1", path = "protocols/dcutr" }
-libp2p-dns = { version = "0.41.1", path = "transports/dns" }
-libp2p-floodsub = { version = "0.44.0", path = "protocols/floodsub" }
-libp2p-gossipsub = { version = "0.46.2", path = "protocols/gossipsub" }
-libp2p-identify = { version = "0.44.2", path = "protocols/identify" }
 libp2p-identity = { version = "0.2.9" }
->>>>>>> a35e2696
 libp2p-kad = { version = "0.46.0", path = "protocols/kad" }
 libp2p-mdns = { version = "0.46.0", path = "protocols/mdns" }
 libp2p-memory-connection-limits = { version = "0.2.0", path = "misc/memory-connection-limits" }
@@ -110,11 +100,7 @@
 libp2p-rendezvous = { version = "0.15.0", path = "protocols/rendezvous" }
 libp2p-request-response = { version = "0.27.0", path = "protocols/request-response" }
 libp2p-server = { version = "0.12.7", path = "misc/server" }
-<<<<<<< HEAD
 libp2p-stream = { version = "0.2.0-alpha", path = "protocols/stream" }
-=======
-libp2p-stream = { version = "0.1.0-alpha.1", path = "protocols/stream" }
->>>>>>> a35e2696
 libp2p-swarm = { version = "0.45.0", path = "swarm" }
 libp2p-swarm-derive = { version = "=0.34.2", path = "swarm-derive" } # `libp2p-swarm-derive` may not be compatible with different `libp2p-swarm` non-breaking releases. E.g. `libp2p-swarm` might introduce a new enum variant `FromSwarm` (which is `#[non-exhaustive]`) in a non-breaking release. Older versions of `libp2p-swarm-derive` would not forward this enum variant within the `NetworkBehaviour` hierarchy. Thus the version pinning is required.
 libp2p-swarm-test = { version = "0.3.0", path = "swarm-test" }
