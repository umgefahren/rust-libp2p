--- conflicted
+++ resolved
@@ -90,12 +90,8 @@
 libp2p-metrics = { version = "0.14.1", path = "misc/metrics" }
 libp2p-mplex = { version = "0.41.0", path = "muxers/mplex" }
 libp2p-noise = { version = "0.44.0", path = "transports/noise" }
-<<<<<<< HEAD
-libp2p-ping = { version = "0.44.0", path = "protocols/ping" }
-=======
 libp2p-perf = { version = "0.3.0", path = "protocols/perf" }
 libp2p-ping = { version = "0.44.1", path = "protocols/ping" }
->>>>>>> 910bf767
 libp2p-plaintext = { version = "0.41.0", path = "transports/plaintext" }
 libp2p-pnet = { version = "0.24.0", path = "transports/pnet" }
 libp2p-quic = { version = "0.10.2", path = "transports/quic" }
