[package]
name = "libp2p"
edition = "2021"
rust-version = "1.60.0"
description = "Peer-to-peer networking library"
version = "0.49.0"
authors = ["Parity Technologies <admin@parity.io>"]
license = "MIT"
repository = "https://github.com/libp2p/rust-libp2p"
keywords = ["peer-to-peer", "libp2p", "networking"]
categories = ["network-programming", "asynchronous"]

[features]
full = [
    "autonat",
    "dcutr",
    "deflate",
    "dns-async-std",
    "dns-tokio",
    "ecdsa",
    "floodsub",
    "gossipsub",
    "identify",
    "kad",
    "mdns-async-io",
    "mdns-tokio",
    "metrics",
    "mplex",
    "noise",
    "ping",
    "plaintext",
    "pnet",
    "relay",
    "rendezvous",
    "request-response",
    "rsa",
    "secp256k1",
    "serde",
    "tcp-async-io",
    "tcp-tokio",
    "uds",
    "wasm-bindgen",
    "wasm-ext",
    "wasm-ext-websocket",
    "websocket",
    "yamux",
]
autonat = ["dep:libp2p-autonat"]
dcutr = ["dep:libp2p-dcutr", "libp2p-metrics?/dcutr"]
deflate = ["dep:libp2p-deflate"]
dns-async-std = ["dep:libp2p-dns", "libp2p-dns?/async-std"]
dns-tokio = ["dep:libp2p-dns", "libp2p-dns?/tokio"]
floodsub = ["dep:libp2p-floodsub"]
identify = ["dep:libp2p-identify", "libp2p-metrics?/identify"]
kad = ["dep:libp2p-kad", "libp2p-metrics?/kad"]
gossipsub = ["dep:libp2p-gossipsub", "libp2p-metrics?/gossipsub"]
metrics = ["dep:libp2p-metrics"]
mdns-async-io = ["dep:libp2p-mdns", "libp2p-mdns?/async-io"]
mdns-tokio = ["dep:libp2p-mdns", "libp2p-mdns?/tokio"]
mplex = ["dep:libp2p-mplex"]
noise = ["dep:libp2p-noise"]
ping = ["dep:libp2p-ping", "libp2p-metrics?/ping"]
plaintext = ["dep:libp2p-plaintext"]
pnet = ["dep:libp2p-pnet"]
relay = ["dep:libp2p-relay", "libp2p-metrics?/relay"]
request-response = ["dep:libp2p-request-response"]
rendezvous = ["dep:libp2p-rendezvous"]
tcp-async-io = ["dep:libp2p-tcp", "libp2p-tcp?/async-io"]
tcp-tokio = ["dep:libp2p-tcp", "libp2p-tcp?/tokio"]
uds = ["dep:libp2p-uds"]
wasm-bindgen = ["futures-timer/wasm-bindgen", "instant/wasm-bindgen", "getrandom/js"]
wasm-ext = ["dep:libp2p-wasm-ext"]
wasm-ext-websocket = ["wasm-ext", "libp2p-wasm-ext?/websocket"]
websocket = ["dep:libp2p-websocket"]
yamux = ["dep:libp2p-yamux"]
secp256k1 = ["libp2p-core/secp256k1"]
rsa = ["libp2p-core/rsa"]
ecdsa = ["libp2p-core/ecdsa"]
serde = ["libp2p-core/serde", "libp2p-kad?/serde", "libp2p-gossipsub?/serde"]

[dependencies]
bytes = "1"
futures = "0.3.1"
futures-timer = "3.0.2" # Explicit dependency to be used in `wasm-bindgen` feature
getrandom = "0.2.3" # Explicit dependency to be used in `wasm-bindgen` feature
instant = "0.1.11" # Explicit dependency to be used in `wasm-bindgen` feature
lazy_static = "1.2"

libp2p-autonat = { version = "0.8.0", path = "protocols/autonat", optional = true }
libp2p-core = { version = "0.37.1", path = "core" }
libp2p-dcutr = { version = "0.7.0", path = "protocols/dcutr",  optional = true }
libp2p-floodsub = { version = "0.40.1", path = "protocols/floodsub", optional = true }
libp2p-identify = { version = "0.40.1", path = "protocols/identify", optional = true }
libp2p-kad = { version = "0.41.0", path = "protocols/kad", optional = true }
libp2p-metrics = { version = "0.10.0", path = "misc/metrics", optional = true }
libp2p-mplex = { version = "0.37.1", path = "muxers/mplex", optional = true }
libp2p-noise = { version = "0.40.0", path = "transports/noise", optional = true }
libp2p-ping = { version = "0.40.1", path = "protocols/ping", optional = true }
libp2p-plaintext = { version = "0.37.0", path = "transports/plaintext", optional = true }
libp2p-pnet = { version = "0.22.1", path = "transports/pnet", optional = true }
libp2p-relay = { version = "0.13.0", path = "protocols/relay", optional = true }
libp2p-rendezvous = { version = "0.10.0", path = "protocols/rendezvous", optional = true }
libp2p-request-response = { version = "0.22.1", path = "protocols/request-response", optional = true }
libp2p-swarm = { version = "0.40.1", path = "swarm" }
libp2p-swarm-derive = { version = "0.30.1", path = "swarm-derive" }
libp2p-uds = { version = "0.36.0", path = "transports/uds", optional = true }
libp2p-wasm-ext = { version = "0.37.0", path = "transports/wasm-ext", optional = true }
libp2p-yamux = { version = "0.41.0", path = "muxers/yamux", optional = true }
multiaddr = { version = "0.14.0" }
parking_lot = "0.12.0"
pin-project = "1.0.0"
smallvec = "1.6.1"

[target.'cfg(not(any(target_os = "emscripten", target_os = "wasi", target_os = "unknown")))'.dependencies]
libp2p-deflate = { version = "0.37.0", path = "transports/deflate", optional = true }
libp2p-dns = { version = "0.37.0", path = "transports/dns", optional = true }
libp2p-mdns = { version = "0.41.0", path = "protocols/mdns", optional = true }
libp2p-tcp = { version = "0.37.0", path = "transports/tcp", optional = true }
libp2p-websocket = { version = "0.39.0", path = "transports/websocket", optional = true }

[target.'cfg(not(target_os = "unknown"))'.dependencies]
libp2p-gossipsub = { version = "0.42.1", path = "protocols/gossipsub", optional = true }

[dev-dependencies]
async-std = { version = "1.6.2", features = ["attributes"] }
async-trait = "0.1"
env_logger = "0.9.0"
clap = {version = "3.1.6", features = ["derive"]}
tokio = { version = "1.15", features = ["io-util", "io-std", "macros", "rt", "rt-multi-thread"] }

[workspace]
members = [
    "core",
    "misc/metrics",
    "misc/multistream-select",
    "misc/rw-stream-sink",
    "misc/keygen",
    "misc/prost-codec",
    "misc/quickcheck-ext",
    "muxers/mplex",
    "muxers/yamux",
    "protocols/dcutr",
    "protocols/autonat",
    "protocols/floodsub",
    "protocols/gossipsub",
    "protocols/rendezvous",
    "protocols/identify",
    "protocols/kad",
    "protocols/mdns",
    "protocols/ping",
    "protocols/relay",
    "protocols/request-response",
    "swarm",
    "swarm-derive",
    "transports/deflate",
    "transports/dns",
    "transports/noise",
    "transports/plaintext",
    "transports/pnet",
    "transports/tcp",
    "transports/uds",
    "transports/websocket",
    "transports/wasm-ext"
]

[[example]]
name = "chat"
required-features = ["full"]

[[example]]
name = "chat-tokio"
required-features = ["full"]

[[example]]
name = "file-sharing"
required-features = ["full"]

[[example]]
name = "gossipsub-chat"
required-features = ["full"]

[[example]]
name = "ipfs-private"
<<<<<<< HEAD
required-features = ["gossipsub", "pnet", "yamux", "ping", "noise", "tcp-async-io", "identify"]

[package.metadata.docs.rs]
all-features = true
rustdoc-args = ["--cfg", "docsrs"]
rustc-args = ["--cfg", "docsrs"]
=======
required-features = ["full"]

[[example]]
name = "ipfs-kad"
required-features = ["full"]

[[example]]
name = "ping"
required-features = ["full"]

[[example]]
name = "mdns-passive-discovery"
required-features = ["full"]

[[example]]
name = "distributed-key-value-store"
required-features = ["full"]
>>>>>>> a905a36c
<|MERGE_RESOLUTION|>--- conflicted
+++ resolved
@@ -181,29 +181,25 @@
 
 [[example]]
 name = "ipfs-private"
-<<<<<<< HEAD
-required-features = ["gossipsub", "pnet", "yamux", "ping", "noise", "tcp-async-io", "identify"]
+required-features = ["full"]
+
+[[example]]
+name = "ipfs-kad"
+required-features = ["full"]
+
+[[example]]
+name = "ping"
+required-features = ["full"]
+
+[[example]]
+name = "mdns-passive-discovery"
+required-features = ["full"]
+
+[[example]]
+name = "distributed-key-value-store"
+required-features = ["full"]
 
 [package.metadata.docs.rs]
 all-features = true
 rustdoc-args = ["--cfg", "docsrs"]
-rustc-args = ["--cfg", "docsrs"]
-=======
-required-features = ["full"]
-
-[[example]]
-name = "ipfs-kad"
-required-features = ["full"]
-
-[[example]]
-name = "ping"
-required-features = ["full"]
-
-[[example]]
-name = "mdns-passive-discovery"
-required-features = ["full"]
-
-[[example]]
-name = "distributed-key-value-store"
-required-features = ["full"]
->>>>>>> a905a36c
+rustc-args = ["--cfg", "docsrs"]