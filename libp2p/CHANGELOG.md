--- conflicted
+++ resolved
@@ -6,18 +6,16 @@
 - Raise MSRV to 1.73.
   See [PR 5266](https://github.com/libp2p/rust-libp2p/pull/5266).
 
-<<<<<<< HEAD
 - Implement refactored `Transport`.
   See [PR 4568].
 
 - Move `address_translation` from `libp2p-core` to `libp2p-swarm` and `libp2p-identify`.
   See [PR 4568].
 
-[PR 4568]: https://github.com/libp2p/rust-libp2p/pull/4568
-=======
 - Use `web-time` instead of `instant`.
   See [PR 5347](https://github.com/libp2p/rust-libp2p/pull/5347).
->>>>>>> 927428fb
+
+[PR 4568]: https://github.com/libp2p/rust-libp2p/pull/4568
 
 ## 0.53.2
 
