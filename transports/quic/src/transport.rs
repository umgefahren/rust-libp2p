--- conflicted
+++ resolved
@@ -249,18 +249,6 @@
         }
     }
 
-<<<<<<< HEAD
-    fn address_translation(&self, listen: &Multiaddr, observed: &Multiaddr) -> Option<Multiaddr> {
-        if !is_quic_addr(listen, self.support_draft_29)
-            || !is_quic_addr(observed, self.support_draft_29)
-        {
-            return None;
-        }
-        Some(observed.clone())
-    }
-
-=======
->>>>>>> 1253ee37
     fn dial(
         &mut self,
         addr: Multiaddr,
@@ -275,15 +263,9 @@
                     None => {
                         // No listener. Get or create an explicit dialer.
                         let socket_family = socket_addr.ip().into();
-<<<<<<< HEAD
-                        let dialer = match self.dialer.entry(socket_family) {
-                            Entry::Occupied(occupied) => occupied.get().clone(),
-                            Entry::Vacant(vacant) => {
-=======
                         let dialer = match (dial_opts.port_use, self.dialer.entry(socket_family)) {
                             (PortUse::Reuse, Entry::Occupied(occupied)) => occupied.get().clone(),
                             (_, entry) => {
->>>>>>> 1253ee37
                                 if let Some(waker) = self.waker.take() {
                                     waker.wake();
                                 }
@@ -300,15 +282,11 @@
                                 let endpoint_config = self.quinn_config.endpoint_config.clone();
                                 let endpoint = Self::new_endpoint(endpoint_config, None, socket)?;
 
-<<<<<<< HEAD
-                                vacant.insert(endpoint.clone());
-=======
                                 if dial_opts.port_use == PortUse::Reuse {
                                     if let Entry::Vacant(vacant) = entry {
                                         vacant.insert(endpoint.clone());
                                     }
                                 }
->>>>>>> 1253ee37
                                 endpoint
                             }
                         };
@@ -926,11 +904,7 @@
                 "/ip4/123.45.67.8/udp/1234/quic-v1".parse().unwrap(),
                 DialOpts {
                     role: Endpoint::Dialer,
-<<<<<<< HEAD
-                    port_use: PortUse::New,
-=======
                     port_use: PortUse::Reuse,
->>>>>>> 1253ee37
                 },
             )
             .unwrap();
