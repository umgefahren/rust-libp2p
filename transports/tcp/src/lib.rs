--- conflicted
+++ resolved
@@ -76,11 +76,7 @@
     /// registered as eligible for port reuse when dialing
     listen_addrs: Arc<RwLock<HashSet<(IpAddr, Port)>>>,
     /// Contains a hashset of all multiaddr that where dialed from a reused port.
-<<<<<<< HEAD
-    addr_dialed_from_reuse_port: Arc<RwLock<HashSet<Multiaddr>>>,
-=======
     addr_dialed_from_reuse_poralways_reused_port: Arc<Mutex<HashMap<SocketAddr, bool>>>,
->>>>>>> 0dc50034
 }
 
 impl PortReuse {
@@ -134,20 +130,6 @@
         None
     }
 
-<<<<<<< HEAD
-    fn dialed_from_reuse_port(&self, addr: Multiaddr) {
-        self.addr_dialed_from_reuse_port
-            .write()
-            .expect("`dialed_as_listener` never panic while holding the lock")
-            .insert(addr);
-    }
-
-    fn was_dialed_from_reuse_port(&self, addr: &Multiaddr) -> bool {
-        self.addr_dialed_from_reuse_port
-            .read()
-            .expect("`already_dialed_as_listener` never panic while holding the lock")
-            .contains(addr)
-=======
     fn dialed_from_reuse_port(&self, addr: SocketAddr) {
         self.addr_dialed_from_reuse_poralways_reused_port
             .lock()
@@ -167,7 +149,6 @@
         } else {
             false
         }
->>>>>>> 0dc50034
     }
 }
 
@@ -213,7 +194,6 @@
     /// enhance NAT traversal capabilities.
     ///
     /// # Deprecation Notice
-<<<<<<< HEAD
     ///
     /// The new implementation works on a per-connaction basis, defined by the behaviour. This
     /// removes the necessaity to configure the transport for port reuse, instead the behaviour
@@ -222,16 +202,6 @@
     /// The API to configure port reuse is part of [`Transport`] and the option can be found in
     /// [`libp2p_core::transport::DialOpts`].
     ///
-=======
-    ///
-    /// The new implementation works on a per-connaction basis, defined by the behaviour. This
-    /// removes the necessaity to configure the transport for port reuse, instead the behaviour
-    /// requiring this behaviour can decide wether to use port reuse or not.
-    ///
-    /// The API to configure port reuse is part of [`Transport`] and the option can be found in
-    /// [`libp2p_core::transport::DialOpts`].
-    ///
->>>>>>> 0dc50034
     /// If [`PortUse::Reuse`] is enabled, the transport will try to reuse the local port of the
     /// listener. If that's not possible, i.e. there is no listener or the transport doesn't allow
     /// a direct control over ports, a new port (or the default behaviour) is used. If port reuse
@@ -428,11 +398,7 @@
                 socket
                     .bind(&socket_addr.into())
                     .map_err(TransportError::Other)?;
-<<<<<<< HEAD
-                self.port_reuse.dialed_from_reuse_port(addr);
-=======
                 self.port_reuse.dialed_from_reuse_port(socket_addr);
->>>>>>> 0dc50034
             }
             _ => {}
         }
@@ -478,11 +444,7 @@
         if !is_tcp_addr(listen) || !is_tcp_addr(observed) {
             return None;
         }
-<<<<<<< HEAD
-        if self.port_reuse.was_dialed_from_reuse_port(observed) {
-=======
         if self.port_reuse.was_dialed_from_reuse_port(listen) {
->>>>>>> 0dc50034
             return Some(observed.clone());
         }
 
