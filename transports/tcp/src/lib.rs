// Copyright 2017 Parity Technologies (UK) Ltd.
//
// Permission is hereby granted, free of charge, to any person obtaining a
// copy of this software and associated documentation files (the "Software"),
// to deal in the Software without restriction, including without limitation
// the rights to use, copy, modify, merge, publish, distribute, sublicense,
// and/or sell copies of the Software, and to permit persons to whom the
// Software is furnished to do so, subject to the following conditions:
//
// The above copyright notice and this permission notice shall be included in
// all copies or substantial portions of the Software.
//
// THE SOFTWARE IS PROVIDED "AS IS", WITHOUT WARRANTY OF ANY KIND, EXPRESS
// OR IMPLIED, INCLUDING BUT NOT LIMITED TO THE WARRANTIES OF MERCHANTABILITY,
// FITNESS FOR A PARTICULAR PURPOSE AND NONINFRINGEMENT. IN NO EVENT SHALL THE
// AUTHORS OR COPYRIGHT HOLDERS BE LIABLE FOR ANY CLAIM, DAMAGES OR OTHER
// LIABILITY, WHETHER IN AN ACTION OF CONTRACT, TORT OR OTHERWISE, ARISING
// FROM, OUT OF OR IN CONNECTION WITH THE SOFTWARE OR THE USE OR OTHER
// DEALINGS IN THE SOFTWARE.

//! Implementation of the libp2p [`libp2p_core::Transport`] trait for TCP/IP.
//!
//! # Usage
//!
//! This crate provides a [`async_io::Transport`] and [`tokio::Transport`], depending on
//! the enabled features, which implement the [`libp2p_core::Transport`] trait for use as a
//! transport with `libp2p-core` or `libp2p-swarm`.

#![cfg_attr(docsrs, feature(doc_cfg, doc_auto_cfg))]

mod provider;

#[cfg(feature = "async-io")]
pub use provider::async_io;

#[cfg(feature = "tokio")]
pub use provider::tokio;

use futures::{future::Ready, prelude::*, stream::SelectAll};
use futures_timer::Delay;
use if_watch::IfEvent;
use libp2p_core::{
    multiaddr::{Multiaddr, Protocol},
    transport::{DialOpts, ListenerId, PortUse, TransportError, TransportEvent},
};
use provider::{Incoming, Provider};
use socket2::{Domain, Socket, Type};
use std::{
    collections::{HashMap, HashSet, VecDeque},
    io,
    net::{IpAddr, Ipv4Addr, Ipv6Addr, SocketAddr, TcpListener},
    pin::Pin,
    sync::{Arc, Mutex, RwLock},
    task::{Context, Poll, Waker},
    time::Duration,
};

/// The configuration for a TCP/IP transport capability for libp2p.
#[derive(Clone, Debug)]
pub struct Config {
    /// TTL to set for opened sockets, or `None` to keep default.
    ttl: Option<u32>,
    /// `TCP_NODELAY` to set for opened sockets, or `None` to keep default.
    nodelay: Option<bool>,
    /// Size of the listen backlog for listen sockets.
    backlog: u32,
}

type Port = u16;

/// The configuration for port reuse of listening sockets.
#[derive(Debug, Clone, Default)]
struct PortReuse {
    /// The addresses and ports of the listening sockets
    /// registered as eligible for port reuse when dialing
    listen_addrs: Arc<RwLock<HashSet<(IpAddr, Port)>>>,
<<<<<<< HEAD
    /// Contains a hashset of all multiaddr that where dialed from a reused port.
    addr_dialed_from_reuse_poralways_reused_port: Arc<Mutex<HashMap<SocketAddr, bool>>>,
=======
>>>>>>> 1253ee37
}

impl PortReuse {
    /// Registers a socket address for port reuse.
    ///
    /// Has no effect if port reuse is disabled.
    fn register(&mut self, ip: IpAddr, port: Port) {
        tracing::trace!(%ip, %port, "Registering for port reuse");
        self.listen_addrs
            .write()
            .expect("`register()` and `unregister()` never panic while holding the lock")
            .insert((ip, port));
    }

    /// Unregisters a socket address for port reuse.
    ///
    /// Has no effect if port reuse is disabled.
    fn unregister(&mut self, ip: IpAddr, port: Port) {
        tracing::trace!(%ip, %port, "Unregistering for port reuse");
        self.listen_addrs
            .write()
            .expect("`register()` and `unregister()` never panic while holding the lock")
            .remove(&(ip, port));
    }

    /// Selects a listening socket address suitable for use
    /// as the local socket address when dialing.
    ///
    /// If multiple listening sockets are registered for port
    /// reuse, one is chosen whose IP protocol version and
    /// loopback status is the same as that of `remote_ip`.
    ///
    /// Returns `None` if port reuse is disabled or no suitable
    /// listening socket address is found.
    fn local_dial_addr(&self, remote_ip: &IpAddr) -> Option<SocketAddr> {
        for (ip, port) in self
            .listen_addrs
            .read()
            .expect("`local_dial_addr` never panic while holding the lock")
            .iter()
        {
            if ip.is_ipv4() == remote_ip.is_ipv4() && ip.is_loopback() == remote_ip.is_loopback() {
                if remote_ip.is_ipv4() {
                    return Some(SocketAddr::new(IpAddr::V4(Ipv4Addr::UNSPECIFIED), *port));
                } else {
                    return Some(SocketAddr::new(IpAddr::V6(Ipv6Addr::UNSPECIFIED), *port));
                }
            }
        }

        None
    }

    fn dialed_from_reuse_port(&self, addr: SocketAddr) {
        self.addr_dialed_from_reuse_poralways_reused_port
            .lock()
            .expect("`dialed_as_listener` never panic while holding the lock")
            .entry(addr)
            .or_insert(true);
    }

    fn was_dialed_from_reuse_port(&self, addr: &Multiaddr) -> bool {
        if let Ok(socket_addr) = multiaddr_to_socketaddr(addr.clone()) {
            *self
                .addr_dialed_from_reuse_poralways_reused_port
                .lock()
                .expect("`already_dialed_as_listener` never panic while holding the lock")
                .entry(socket_addr)
                .or_insert(false)
        } else {
            false
        }
    }
}

impl Config {
    /// Creates a new configuration for a TCP/IP transport:
    ///
    ///   * Nagle's algorithm, i.e. `TCP_NODELAY`, is _enabled_.
    ///     See [`Config::nodelay`].
    ///   * Reuse of listening ports is _disabled_.
    ///     See [`Config::port_reuse`].
    ///   * No custom `IP_TTL` is set. The default of the OS TCP stack applies.
    ///     See [`Config::ttl`].
    ///   * The size of the listen backlog for new listening sockets is `1024`.
    ///     See [`Config::listen_backlog`].
    pub fn new() -> Self {
        Self {
            ttl: None,
            nodelay: None,
            backlog: 1024,
        }
    }

    /// Configures the `IP_TTL` option for new sockets.
    pub fn ttl(mut self, value: u32) -> Self {
        self.ttl = Some(value);
        self
    }

    /// Configures the `TCP_NODELAY` option for new sockets.
    pub fn nodelay(mut self, value: bool) -> Self {
        self.nodelay = Some(value);
        self
    }

    /// Configures the listen backlog for new listen sockets.
    pub fn listen_backlog(mut self, backlog: u32) -> Self {
        self.backlog = backlog;
        self
    }

    /// Configures port reuse for local sockets, which implies
    /// reuse of listening ports for outgoing connections to
    /// enhance NAT traversal capabilities.
    ///
    /// # Deprecation Notice
    ///
    /// The new implementation works on a per-connaction basis, defined by the behaviour. This
    /// removes the necessaity to configure the transport for port reuse, instead the behaviour
    /// requiring this behaviour can decide wether to use port reuse or not.
    ///
    /// The API to configure port reuse is part of [`Transport`] and the option can be found in
    /// [`libp2p_core::transport::DialOpts`].
    ///
    /// If [`PortUse::Reuse`] is enabled, the transport will try to reuse the local port of the
    /// listener. If that's not possible, i.e. there is no listener or the transport doesn't allow
    /// a direct control over ports, a new port (or the default behaviour) is used. If port reuse
    /// is enabled for a connection, this option will be treated on a best-effor basis.
    #[deprecated(
        since = "0.42.0",
        note = "This option does nothing now, since the port reuse policy is now decided on a per-connection basis by the behaviour. The function will be removed in a future release."
    )]
    pub fn port_reuse(self, _port_reuse: bool) -> Self {
        self
    }
}

impl Default for Config {
    fn default() -> Self {
        Self::new()
    }
}

/// An abstract [`libp2p_core::Transport`] implementation.
///
/// You shouldn't need to use this type directly. Use one of the following instead:
///
/// - [`tokio::Transport`]
/// - [`async_io::Transport`]
pub struct Transport<T>
where
    T: Provider + Send,
{
    config: Config,

    /// The configuration of port reuse when dialing.
    port_reuse: PortReuse,
    /// All the active listeners.
    /// The [`ListenStream`] struct contains a stream that we want to be pinned. Since the `VecDeque`
    /// can be resized, the only way is to use a `Pin<Box<>>`.
    listeners: SelectAll<ListenStream<T>>,
    /// Pending transport events to return from [`libp2p_core::Transport::poll`].
    pending_events:
        VecDeque<TransportEvent<<Self as libp2p_core::Transport>::ListenerUpgrade, io::Error>>,
}

impl<T> Transport<T>
where
    T: Provider + Send,
{
    /// Create a new instance of [`Transport`].
    ///
    /// If you don't want to specify a [`Config`], use [`Transport::default`].
    ///
    /// It is best to call this function through one of the type-aliases of this type:
    ///
    /// - [`tokio::Transport::new`]
    /// - [`async_io::Transport::new`]
    pub fn new(config: Config) -> Self {
        Transport {
            config,
            ..Default::default()
        }
    }

    fn create_socket(&self, socket_addr: SocketAddr, port_use: PortUse) -> io::Result<Socket> {
        let socket = Socket::new(
            Domain::for_address(socket_addr),
            Type::STREAM,
            Some(socket2::Protocol::TCP),
        )?;
        if socket_addr.is_ipv6() {
            socket.set_only_v6(true)?;
        }
        if let Some(ttl) = self.config.ttl {
            socket.set_ttl(ttl)?;
        }
        if let Some(nodelay) = self.config.nodelay {
            socket.set_nodelay(nodelay)?;
        }
        socket.set_reuse_address(true)?;
        #[cfg(all(unix, not(any(target_os = "solaris", target_os = "illumos"))))]
        if port_use == PortUse::Reuse {
            socket.set_reuse_port(true)?;
        }

        #[cfg(not(all(unix, not(any(target_os = "solaris", target_os = "illumos")))))]
        let _ = port_use; // silence the unused warning on non-unix platforms (i.e. Windows)

        Ok(socket)
    }

    fn do_listen(
        &mut self,
        id: ListenerId,
        socket_addr: SocketAddr,
    ) -> io::Result<ListenStream<T>> {
        let socket = self.create_socket(socket_addr, PortUse::Reuse)?;
        socket.bind(&socket_addr.into())?;
        socket.listen(self.config.backlog as _)?;
        socket.set_nonblocking(true)?;
        let listener: TcpListener = socket.into();
        let local_addr = listener.local_addr()?;

        if local_addr.ip().is_unspecified() {
            return ListenStream::<T>::new(
                id,
                listener,
                Some(T::new_if_watcher()?),
                self.port_reuse.clone(),
            );
        }

        self.port_reuse.register(local_addr.ip(), local_addr.port());
        let listen_addr = ip_to_multiaddr(local_addr.ip(), local_addr.port());
        self.pending_events.push_back(TransportEvent::NewAddress {
            listener_id: id,
            listen_addr,
        });
        ListenStream::<T>::new(id, listener, None, self.port_reuse.clone())
    }
}

impl<T> Default for Transport<T>
where
    T: Provider + Send,
{
    /// Creates a [`Transport`] with reasonable defaults.
    ///
    /// This transport will have port-reuse disabled.
    fn default() -> Self {
        Transport {
            port_reuse: PortReuse::default(),
            config: Config::default(),
            listeners: SelectAll::new(),
            pending_events: VecDeque::new(),
        }
    }
}

impl<T> libp2p_core::Transport for Transport<T>
where
    T: Provider + Send + 'static,
    T::Listener: Unpin,
    T::Stream: Unpin,
{
    type Output = T::Stream;
    type Error = io::Error;
    type Dial = Pin<Box<dyn Future<Output = Result<Self::Output, Self::Error>> + Send>>;
    type ListenerUpgrade = Ready<Result<Self::Output, Self::Error>>;

    fn listen_on(
        &mut self,
        id: ListenerId,
        addr: Multiaddr,
    ) -> Result<(), TransportError<Self::Error>> {
        let socket_addr = multiaddr_to_socketaddr(addr.clone())
            .map_err(|_| TransportError::MultiaddrNotSupported(addr))?;
        tracing::debug!("listening on {}", socket_addr);
        let listener = self
            .do_listen(id, socket_addr)
            .map_err(TransportError::Other)?;
        self.listeners.push(listener);
        Ok(())
    }

    fn remove_listener(&mut self, id: ListenerId) -> bool {
        if let Some(listener) = self.listeners.iter_mut().find(|l| l.listener_id == id) {
            listener.close(Ok(()));
            true
        } else {
            false
        }
    }

    fn dial(
        &mut self,
        addr: Multiaddr,
        opts: DialOpts,
    ) -> Result<Self::Dial, TransportError<Self::Error>> {
        let socket_addr = if let Ok(socket_addr) = multiaddr_to_socketaddr(addr.clone()) {
            if socket_addr.port() == 0 || socket_addr.ip().is_unspecified() {
                return Err(TransportError::MultiaddrNotSupported(addr));
            }
            socket_addr
        } else {
            return Err(TransportError::MultiaddrNotSupported(addr));
        };
        tracing::debug!(address=%socket_addr, "dialing address");

        let socket = self
            .create_socket(socket_addr, opts.port_use)
            .map_err(TransportError::Other)?;

        match self.port_reuse.local_dial_addr(&socket_addr.ip()) {
            Some(socket_addr) if opts.port_use == PortUse::Reuse => {
                tracing::trace!(address=%addr, "Binding dial socket to listen socket address");
                socket
                    .bind(&socket_addr.into())
                    .map_err(TransportError::Other)?;
<<<<<<< HEAD
                self.port_reuse.dialed_from_reuse_port(socket_addr);
=======
>>>>>>> 1253ee37
            }
            _ => {}
        }

        socket
            .set_nonblocking(true)
            .map_err(TransportError::Other)?;

        Ok(async move {
            // [`Transport::dial`] should do no work unless the returned [`Future`] is polled. Thus
            // do the `connect` call within the [`Future`].
            match socket.connect(&socket_addr.into()) {
                Ok(()) => {}
                Err(err) if err.raw_os_error() == Some(libc::EINPROGRESS) => {}
                Err(err) if err.kind() == io::ErrorKind::WouldBlock => {}
                Err(err) => return Err(err),
            };

            let stream = T::new_stream(socket.into()).await?;
            Ok(stream)
        }
        .boxed())
    }

<<<<<<< HEAD
    /// When port reuse is disabled and hence ephemeral local ports are
    /// used for outgoing connections, the returned address is the
    /// `observed` address with the port replaced by the port of the
    /// `listen` address.
    ///
    /// If port reuse is enabled, `Some(observed)` is returned, as there
    /// is a chance that the `observed` address _and_ port are reachable
    /// for other peers if there is a NAT in the way that does endpoint-
    /// independent filtering. Furthermore, even if that is not the case
    /// and TCP hole punching techniques must be used for NAT traversal,
    /// the `observed` address is still the one that a remote should connect
    /// to for the purpose of the hole punching procedure, as it represents
    /// the mapped IP and port of the NAT device in front of the local
    /// node.
    ///
    /// `None` is returned if one of the given addresses is not a TCP/IP
    /// address.
    fn address_translation(&self, listen: &Multiaddr, observed: &Multiaddr) -> Option<Multiaddr> {
        if !is_tcp_addr(listen) || !is_tcp_addr(observed) {
            return None;
        }
        if self.port_reuse.was_dialed_from_reuse_port(listen) {
            return Some(observed.clone());
        }

        address_translation(listen, observed)
    }

=======
>>>>>>> 1253ee37
    /// Poll all listeners.
    #[tracing::instrument(level = "trace", name = "Transport::poll", skip(self, cx))]
    fn poll(
        mut self: Pin<&mut Self>,
        cx: &mut Context<'_>,
    ) -> Poll<TransportEvent<Self::ListenerUpgrade, Self::Error>> {
        // Return pending events from closed listeners.
        if let Some(event) = self.pending_events.pop_front() {
            return Poll::Ready(event);
        }

        match self.listeners.poll_next_unpin(cx) {
            Poll::Ready(Some(transport_event)) => Poll::Ready(transport_event),
            _ => Poll::Pending,
        }
    }
}

/// A stream of incoming connections on one or more interfaces.
struct ListenStream<T>
where
    T: Provider,
{
    /// The ID of this listener.
    listener_id: ListenerId,
    /// The socket address that the listening socket is bound to,
    /// which may be a "wildcard address" like `INADDR_ANY` or `IN6ADDR_ANY`
    /// when listening on all interfaces for IPv4 respectively IPv6 connections.
    listen_addr: SocketAddr,
    /// The async listening socket for incoming connections.
    listener: T::Listener,
    /// Watcher for network interface changes.
    /// Reports [`IfEvent`]s for new / deleted ip-addresses when interfaces
    /// become or stop being available.
    ///
    /// `None` if the socket is only listening on a single interface.
    if_watcher: Option<T::IfWatcher>,
    /// The port reuse configuration for outgoing connections.
    ///
    /// If enabled, all IP addresses on which this listening stream
    /// is accepting connections (`in_addr`) are registered for reuse
    /// as local addresses for the sockets of outgoing connections. They are
    /// unregistered when the stream encounters an error or is dropped.
    port_reuse: PortReuse,
    /// How long to sleep after a (non-fatal) error while trying
    /// to accept a new connection.
    sleep_on_error: Duration,
    /// The current pause, if any.
    pause: Option<Delay>,
    /// Pending event to reported.
    pending_event: Option<<Self as Stream>::Item>,
    /// The listener can be manually closed with [`Transport::remove_listener`](libp2p_core::Transport::remove_listener).
    is_closed: bool,
    /// The stream must be awaken after it has been closed to deliver the last event.
    close_listener_waker: Option<Waker>,
}

impl<T> ListenStream<T>
where
    T: Provider,
{
    /// Constructs a [`ListenStream`] for incoming connections around
    /// the given [`TcpListener`].
    fn new(
        listener_id: ListenerId,
        listener: TcpListener,
        if_watcher: Option<T::IfWatcher>,
        port_reuse: PortReuse,
    ) -> io::Result<Self> {
        let listen_addr = listener.local_addr()?;
        let listener = T::new_listener(listener)?;

        Ok(ListenStream {
            port_reuse,
            listener,
            listener_id,
            listen_addr,
            if_watcher,
            pause: None,
            sleep_on_error: Duration::from_millis(100),
            pending_event: None,
            is_closed: false,
            close_listener_waker: None,
        })
    }

    /// Disables port reuse for any listen address of this stream.
    ///
    /// This is done when the [`ListenStream`] encounters a fatal
    /// error (for the stream) or is dropped.
    ///
    /// Has no effect if port reuse is disabled.
    fn disable_port_reuse(&mut self) {
        match &self.if_watcher {
            Some(if_watcher) => {
                for ip_net in T::addrs(if_watcher) {
                    self.port_reuse
                        .unregister(ip_net.addr(), self.listen_addr.port());
                }
            }
            None => self
                .port_reuse
                .unregister(self.listen_addr.ip(), self.listen_addr.port()),
        }
    }

    /// Close the listener.
    ///
    /// This will create a [`TransportEvent::ListenerClosed`] and
    /// terminate the stream once the event has been reported.
    fn close(&mut self, reason: Result<(), io::Error>) {
        if self.is_closed {
            return;
        }
        self.pending_event = Some(TransportEvent::ListenerClosed {
            listener_id: self.listener_id,
            reason,
        });
        self.is_closed = true;

        // Wake the stream to deliver the last event.
        if let Some(waker) = self.close_listener_waker.take() {
            waker.wake();
        }
    }

    /// Poll for a next If Event.
    fn poll_if_addr(&mut self, cx: &mut Context<'_>) -> Poll<<Self as Stream>::Item> {
        let Some(if_watcher) = self.if_watcher.as_mut() else {
            return Poll::Pending;
        };

        let my_listen_addr_port = self.listen_addr.port();

        while let Poll::Ready(Some(event)) = if_watcher.poll_next_unpin(cx) {
            match event {
                Ok(IfEvent::Up(inet)) => {
                    let ip = inet.addr();
                    if self.listen_addr.is_ipv4() == ip.is_ipv4() {
                        let ma = ip_to_multiaddr(ip, my_listen_addr_port);
                        tracing::debug!(address=%ma, "New listen address");
                        self.port_reuse.register(ip, my_listen_addr_port);
                        return Poll::Ready(TransportEvent::NewAddress {
                            listener_id: self.listener_id,
                            listen_addr: ma,
                        });
                    }
                }
                Ok(IfEvent::Down(inet)) => {
                    let ip = inet.addr();
                    if self.listen_addr.is_ipv4() == ip.is_ipv4() {
                        let ma = ip_to_multiaddr(ip, my_listen_addr_port);
                        tracing::debug!(address=%ma, "Expired listen address");
                        self.port_reuse.unregister(ip, my_listen_addr_port);
                        return Poll::Ready(TransportEvent::AddressExpired {
                            listener_id: self.listener_id,
                            listen_addr: ma,
                        });
                    }
                }
                Err(error) => {
                    self.pause = Some(Delay::new(self.sleep_on_error));
                    return Poll::Ready(TransportEvent::ListenerError {
                        listener_id: self.listener_id,
                        error,
                    });
                }
            }
        }

        Poll::Pending
    }
}

impl<T> Drop for ListenStream<T>
where
    T: Provider,
{
    fn drop(&mut self) {
        self.disable_port_reuse();
    }
}

impl<T> Stream for ListenStream<T>
where
    T: Provider,
    T::Listener: Unpin,
    T::Stream: Unpin,
{
    type Item = TransportEvent<Ready<Result<T::Stream, io::Error>>, io::Error>;

    fn poll_next(mut self: Pin<&mut Self>, cx: &mut Context) -> Poll<Option<Self::Item>> {
        if let Some(mut pause) = self.pause.take() {
            match pause.poll_unpin(cx) {
                Poll::Ready(_) => {}
                Poll::Pending => {
                    self.pause = Some(pause);
                    return Poll::Pending;
                }
            }
        }

        if let Some(event) = self.pending_event.take() {
            return Poll::Ready(Some(event));
        }

        if self.is_closed {
            // Terminate the stream if the listener closed and all remaining events have been reported.
            return Poll::Ready(None);
        }

        if let Poll::Ready(event) = self.poll_if_addr(cx) {
            return Poll::Ready(Some(event));
        }

        // Take the pending connection from the backlog.
        match T::poll_accept(&mut self.listener, cx) {
            Poll::Ready(Ok(Incoming {
                local_addr,
                remote_addr,
                stream,
            })) => {
                let local_addr = ip_to_multiaddr(local_addr.ip(), local_addr.port());
                let remote_addr = ip_to_multiaddr(remote_addr.ip(), remote_addr.port());

                tracing::debug!(
                    remote_address=%remote_addr,
                    local_address=%local_addr,
                    "Incoming connection from remote at local"
                );

                return Poll::Ready(Some(TransportEvent::Incoming {
                    listener_id: self.listener_id,
                    upgrade: future::ok(stream),
                    local_addr,
                    send_back_addr: remote_addr,
                }));
            }
            Poll::Ready(Err(error)) => {
                // These errors are non-fatal for the listener stream.
                self.pause = Some(Delay::new(self.sleep_on_error));
                return Poll::Ready(Some(TransportEvent::ListenerError {
                    listener_id: self.listener_id,
                    error,
                }));
            }
            Poll::Pending => {}
        }

        self.close_listener_waker = Some(cx.waker().clone());
        Poll::Pending
    }
}

/// Extracts a `SocketAddr` from a given `Multiaddr`.
///
/// Fails if the given `Multiaddr` does not begin with an IP
/// protocol encapsulating a TCP port.
fn multiaddr_to_socketaddr(mut addr: Multiaddr) -> Result<SocketAddr, ()> {
    // "Pop" the IP address and TCP port from the end of the address,
    // ignoring a `/p2p/...` suffix as well as any prefix of possibly
    // outer protocols, if present.
    let mut port = None;
    while let Some(proto) = addr.pop() {
        match proto {
            Protocol::Ip4(ipv4) => match port {
                Some(port) => return Ok(SocketAddr::new(ipv4.into(), port)),
                None => return Err(()),
            },
            Protocol::Ip6(ipv6) => match port {
                Some(port) => return Ok(SocketAddr::new(ipv6.into(), port)),
                None => return Err(()),
            },
            Protocol::Tcp(portnum) => match port {
                Some(_) => return Err(()),
                None => port = Some(portnum),
            },
            Protocol::P2p(_) => {}
            _ => return Err(()),
        }
    }
    Err(())
}

// Create a [`Multiaddr`] from the given IP address and port number.
fn ip_to_multiaddr(ip: IpAddr, port: u16) -> Multiaddr {
    Multiaddr::empty().with(ip.into()).with(Protocol::Tcp(port))
}

#[cfg(test)]
mod tests {
    use super::*;
    use futures::{
        channel::{mpsc, oneshot},
        future::poll_fn,
    };
    use libp2p_core::Endpoint;
    use libp2p_core::Transport as _;

    #[test]
    fn multiaddr_to_tcp_conversion() {
        use std::net::{IpAddr, Ipv4Addr, Ipv6Addr};

        assert!(
            multiaddr_to_socketaddr("/ip4/127.0.0.1/udp/1234".parse::<Multiaddr>().unwrap())
                .is_err()
        );

        assert_eq!(
            multiaddr_to_socketaddr("/ip4/127.0.0.1/tcp/12345".parse::<Multiaddr>().unwrap()),
            Ok(SocketAddr::new(
                IpAddr::V4(Ipv4Addr::new(127, 0, 0, 1)),
                12345,
            ))
        );
        assert_eq!(
            multiaddr_to_socketaddr(
                "/ip4/255.255.255.255/tcp/8080"
                    .parse::<Multiaddr>()
                    .unwrap()
            ),
            Ok(SocketAddr::new(
                IpAddr::V4(Ipv4Addr::new(255, 255, 255, 255)),
                8080,
            ))
        );
        assert_eq!(
            multiaddr_to_socketaddr("/ip6/::1/tcp/12345".parse::<Multiaddr>().unwrap()),
            Ok(SocketAddr::new(
                IpAddr::V6(Ipv6Addr::new(0, 0, 0, 0, 0, 0, 0, 1)),
                12345,
            ))
        );
        assert_eq!(
            multiaddr_to_socketaddr(
                "/ip6/ffff:ffff:ffff:ffff:ffff:ffff:ffff:ffff/tcp/8080"
                    .parse::<Multiaddr>()
                    .unwrap()
            ),
            Ok(SocketAddr::new(
                IpAddr::V6(Ipv6Addr::new(
                    65535, 65535, 65535, 65535, 65535, 65535, 65535, 65535,
                )),
                8080,
            ))
        );
    }

    #[test]
    fn communicating_between_dialer_and_listener() {
        let _ = tracing_subscriber::fmt()
            .with_env_filter(tracing_subscriber::EnvFilter::from_default_env())
            .try_init();

        async fn listener<T: Provider>(addr: Multiaddr, mut ready_tx: mpsc::Sender<Multiaddr>) {
            let mut tcp = Transport::<T>::default().boxed();
            tcp.listen_on(ListenerId::next(), addr).unwrap();
            loop {
                match tcp.select_next_some().await {
                    TransportEvent::NewAddress { listen_addr, .. } => {
                        ready_tx.send(listen_addr).await.unwrap();
                    }
                    TransportEvent::Incoming { upgrade, .. } => {
                        let mut upgrade = upgrade.await.unwrap();
                        let mut buf = [0u8; 3];
                        upgrade.read_exact(&mut buf).await.unwrap();
                        assert_eq!(buf, [1, 2, 3]);
                        upgrade.write_all(&[4, 5, 6]).await.unwrap();
                        return;
                    }
                    e => panic!("Unexpected transport event: {e:?}"),
                }
            }
        }

        async fn dialer<T: Provider>(mut ready_rx: mpsc::Receiver<Multiaddr>) {
            let addr = ready_rx.next().await.unwrap();
            let mut tcp = Transport::<T>::default();

            // Obtain a future socket through dialing
            let mut socket = tcp
                .dial(
                    addr.clone(),
                    DialOpts {
                        role: Endpoint::Dialer,
                        port_use: PortUse::Reuse,
                    },
                )
                .unwrap()
                .await
                .unwrap();
            socket.write_all(&[0x1, 0x2, 0x3]).await.unwrap();

            let mut buf = [0u8; 3];
            socket.read_exact(&mut buf).await.unwrap();
            assert_eq!(buf, [4, 5, 6]);
        }

        fn test(addr: Multiaddr) {
            #[cfg(feature = "async-io")]
            {
                let (ready_tx, ready_rx) = mpsc::channel(1);
                let listener = listener::<async_io::Tcp>(addr.clone(), ready_tx);
                let dialer = dialer::<async_io::Tcp>(ready_rx);
                let listener = async_std::task::spawn(listener);
                async_std::task::block_on(dialer);
                async_std::task::block_on(listener);
            }

            #[cfg(feature = "tokio")]
            {
                let (ready_tx, ready_rx) = mpsc::channel(1);
                let listener = listener::<tokio::Tcp>(addr, ready_tx);
                let dialer = dialer::<tokio::Tcp>(ready_rx);
                let rt = ::tokio::runtime::Builder::new_current_thread()
                    .enable_io()
                    .build()
                    .unwrap();
                let tasks = ::tokio::task::LocalSet::new();
                let listener = tasks.spawn_local(listener);
                tasks.block_on(&rt, dialer);
                tasks.block_on(&rt, listener).unwrap();
            }
        }

        test("/ip4/127.0.0.1/tcp/0".parse().unwrap());
        test("/ip6/::1/tcp/0".parse().unwrap());
    }

    #[test]
    fn wildcard_expansion() {
        let _ = tracing_subscriber::fmt()
            .with_env_filter(tracing_subscriber::EnvFilter::from_default_env())
            .try_init();

        async fn listener<T: Provider>(addr: Multiaddr, mut ready_tx: mpsc::Sender<Multiaddr>) {
            let mut tcp = Transport::<T>::default().boxed();
            tcp.listen_on(ListenerId::next(), addr).unwrap();

            loop {
                match tcp.select_next_some().await {
                    TransportEvent::NewAddress { listen_addr, .. } => {
                        let mut iter = listen_addr.iter();
                        match iter.next().expect("ip address") {
                            Protocol::Ip4(ip) => assert!(!ip.is_unspecified()),
                            Protocol::Ip6(ip) => assert!(!ip.is_unspecified()),
                            other => panic!("Unexpected protocol: {other}"),
                        }
                        if let Protocol::Tcp(port) = iter.next().expect("port") {
                            assert_ne!(0, port)
                        } else {
                            panic!("No TCP port in address: {listen_addr}")
                        }
                        ready_tx.send(listen_addr).await.ok();
                    }
                    TransportEvent::Incoming { .. } => {
                        return;
                    }
                    _ => {}
                }
            }
        }

        async fn dialer<T: Provider>(mut ready_rx: mpsc::Receiver<Multiaddr>) {
            let dest_addr = ready_rx.next().await.unwrap();
            let mut tcp = Transport::<T>::default();
            tcp.dial(
                dest_addr,
                DialOpts {
                    role: Endpoint::Dialer,
                    port_use: PortUse::New,
                },
            )
            .unwrap()
            .await
            .unwrap();
        }

        fn test(addr: Multiaddr) {
            #[cfg(feature = "async-io")]
            {
                let (ready_tx, ready_rx) = mpsc::channel(1);
                let listener = listener::<async_io::Tcp>(addr.clone(), ready_tx);
                let dialer = dialer::<async_io::Tcp>(ready_rx);
                let listener = async_std::task::spawn(listener);
                async_std::task::block_on(dialer);
                async_std::task::block_on(listener);
            }

            #[cfg(feature = "tokio")]
            {
                let (ready_tx, ready_rx) = mpsc::channel(1);
                let listener = listener::<tokio::Tcp>(addr, ready_tx);
                let dialer = dialer::<tokio::Tcp>(ready_rx);
                let rt = ::tokio::runtime::Builder::new_current_thread()
                    .enable_io()
                    .build()
                    .unwrap();
                let tasks = ::tokio::task::LocalSet::new();
                let listener = tasks.spawn_local(listener);
                tasks.block_on(&rt, dialer);
                tasks.block_on(&rt, listener).unwrap();
            }
        }

        test("/ip4/0.0.0.0/tcp/0".parse().unwrap());
        test("/ip6/::1/tcp/0".parse().unwrap());
    }

    #[test]
    fn port_reuse_dialing() {
        let _ = tracing_subscriber::fmt()
            .with_env_filter(tracing_subscriber::EnvFilter::from_default_env())
            .try_init();

        async fn listener<T: Provider>(
            addr: Multiaddr,
            mut ready_tx: mpsc::Sender<Multiaddr>,
            port_reuse_rx: oneshot::Receiver<Protocol<'_>>,
        ) {
            let mut tcp = Transport::<T>::new(Config::new()).boxed();
            tcp.listen_on(ListenerId::next(), addr).unwrap();
            loop {
                match tcp.select_next_some().await {
                    TransportEvent::NewAddress { listen_addr, .. } => {
                        ready_tx.send(listen_addr).await.ok();
                    }
                    TransportEvent::Incoming {
                        upgrade,
                        mut send_back_addr,
                        ..
                    } => {
                        // Receive the dialer tcp port reuse
                        let remote_port_reuse = port_reuse_rx.await.unwrap();
                        // And check it is the same as the remote port used for upgrade
                        assert_eq!(send_back_addr.pop().unwrap(), remote_port_reuse);

                        let mut upgrade = upgrade.await.unwrap();
                        let mut buf = [0u8; 3];
                        upgrade.read_exact(&mut buf).await.unwrap();
                        assert_eq!(buf, [1, 2, 3]);
                        upgrade.write_all(&[4, 5, 6]).await.unwrap();
                        return;
                    }
                    e => panic!("Unexpected event: {e:?}"),
                }
            }
        }

        async fn dialer<T: Provider>(
            addr: Multiaddr,
            mut ready_rx: mpsc::Receiver<Multiaddr>,
            port_reuse_tx: oneshot::Sender<Protocol<'_>>,
        ) {
            let dest_addr = ready_rx.next().await.unwrap();
            let mut tcp = Transport::<T>::new(Config::new());
            tcp.listen_on(ListenerId::next(), addr).unwrap();
            match poll_fn(|cx| Pin::new(&mut tcp).poll(cx)).await {
                TransportEvent::NewAddress { .. } => {
                    // Check that tcp and listener share the same port reuse SocketAddr
                    let listener = tcp.listeners.iter().next().unwrap();
                    let port_reuse_tcp = tcp.port_reuse.local_dial_addr(&listener.listen_addr.ip());
                    let port_reuse_listener = listener
                        .port_reuse
                        .local_dial_addr(&listener.listen_addr.ip());
                    assert!(port_reuse_tcp.is_some());
                    assert_eq!(port_reuse_tcp, port_reuse_listener);

                    // Send the dialer tcp port reuse to the listener
                    port_reuse_tx
                        .send(Protocol::Tcp(port_reuse_tcp.unwrap().port()))
                        .ok();

                    // Obtain a future socket through dialing
                    let mut socket = tcp
                        .dial(
                            dest_addr,
                            DialOpts {
                                role: Endpoint::Dialer,
                                port_use: PortUse::Reuse,
                            },
                        )
                        .unwrap()
                        .await
                        .unwrap();
                    socket.write_all(&[0x1, 0x2, 0x3]).await.unwrap();
                    // socket.flush().await;
                    let mut buf = [0u8; 3];
                    socket.read_exact(&mut buf).await.unwrap();
                    assert_eq!(buf, [4, 5, 6]);
                }
                e => panic!("Unexpected transport event: {e:?}"),
            }
        }

        fn test(addr: Multiaddr) {
            #[cfg(feature = "async-io")]
            {
                let (ready_tx, ready_rx) = mpsc::channel(1);
                let (port_reuse_tx, port_reuse_rx) = oneshot::channel();
                let listener = listener::<async_io::Tcp>(addr.clone(), ready_tx, port_reuse_rx);
                let dialer = dialer::<async_io::Tcp>(addr.clone(), ready_rx, port_reuse_tx);
                let listener = async_std::task::spawn(listener);
                async_std::task::block_on(dialer);
                async_std::task::block_on(listener);
            }

            #[cfg(feature = "tokio")]
            {
                let (ready_tx, ready_rx) = mpsc::channel(1);
                let (port_reuse_tx, port_reuse_rx) = oneshot::channel();
                let listener = listener::<tokio::Tcp>(addr.clone(), ready_tx, port_reuse_rx);
                let dialer = dialer::<tokio::Tcp>(addr, ready_rx, port_reuse_tx);
                let rt = ::tokio::runtime::Builder::new_current_thread()
                    .enable_io()
                    .build()
                    .unwrap();
                let tasks = ::tokio::task::LocalSet::new();
                let listener = tasks.spawn_local(listener);
                tasks.block_on(&rt, dialer);
                tasks.block_on(&rt, listener).unwrap();
            }
        }

        test("/ip4/127.0.0.1/tcp/0".parse().unwrap());
        test("/ip6/::1/tcp/0".parse().unwrap());
    }

    #[test]
    fn port_reuse_listening() {
        env_logger::try_init().ok();
        let _ = tracing_subscriber::fmt()
            .with_env_filter(tracing_subscriber::EnvFilter::from_default_env())
            .try_init();

        async fn listen_twice<T: Provider>(addr: Multiaddr) {
            let mut tcp = Transport::<T>::new(Config::new());
            tcp.listen_on(ListenerId::next(), addr).unwrap();
            match poll_fn(|cx| Pin::new(&mut tcp).poll(cx)).await {
                TransportEvent::NewAddress {
                    listen_addr: addr1, ..
                } => {
                    let listener1 = tcp.listeners.iter().next().unwrap();
                    let port_reuse_tcp =
                        tcp.port_reuse.local_dial_addr(&listener1.listen_addr.ip());
                    let port_reuse_listener1 = listener1
                        .port_reuse
                        .local_dial_addr(&listener1.listen_addr.ip());
                    assert!(port_reuse_tcp.is_some());
                    assert_eq!(port_reuse_tcp, port_reuse_listener1);

                    // Listen on the same address a second time.
                    tcp.listen_on(ListenerId::next(), addr1.clone()).unwrap();
                    match poll_fn(|cx| Pin::new(&mut tcp).poll(cx)).await {
                        TransportEvent::NewAddress {
                            listen_addr: addr2, ..
                        } => assert_eq!(addr1, addr2),
                        e => panic!("Unexpected transport event: {e:?}"),
                    }
                }
                e => panic!("Unexpected transport event: {e:?}"),
            }
        }

        fn test(addr: Multiaddr) {
            #[cfg(feature = "async-io")]
            {
                let listener = listen_twice::<async_io::Tcp>(addr.clone());
                async_std::task::block_on(listener);
            }

            #[cfg(feature = "tokio")]
            {
                let listener = listen_twice::<tokio::Tcp>(addr);
                let rt = ::tokio::runtime::Builder::new_current_thread()
                    .enable_io()
                    .build()
                    .unwrap();
                rt.block_on(listener);
            }
        }

        test("/ip4/127.0.0.1/tcp/0".parse().unwrap());
    }

    #[test]
    fn listen_port_0() {
        let _ = tracing_subscriber::fmt()
            .with_env_filter(tracing_subscriber::EnvFilter::from_default_env())
            .try_init();

        async fn listen<T: Provider>(addr: Multiaddr) -> Multiaddr {
            let mut tcp = Transport::<T>::default().boxed();
            tcp.listen_on(ListenerId::next(), addr).unwrap();
            tcp.select_next_some()
                .await
                .into_new_address()
                .expect("listen address")
        }

        fn test(addr: Multiaddr) {
            #[cfg(feature = "async-io")]
            {
                let new_addr = async_std::task::block_on(listen::<async_io::Tcp>(addr.clone()));
                assert!(!new_addr.to_string().contains("tcp/0"));
            }

            #[cfg(feature = "tokio")]
            {
                let rt = ::tokio::runtime::Builder::new_current_thread()
                    .enable_io()
                    .build()
                    .unwrap();
                let new_addr = rt.block_on(listen::<tokio::Tcp>(addr));
                assert!(!new_addr.to_string().contains("tcp/0"));
            }
        }

        test("/ip6/::1/tcp/0".parse().unwrap());
        test("/ip4/127.0.0.1/tcp/0".parse().unwrap());
    }

    #[test]
    fn listen_invalid_addr() {
        let _ = tracing_subscriber::fmt()
            .with_env_filter(tracing_subscriber::EnvFilter::from_default_env())
            .try_init();

        fn test(addr: Multiaddr) {
            #[cfg(feature = "async-io")]
            {
                let mut tcp = async_io::Transport::default();
                assert!(tcp.listen_on(ListenerId::next(), addr.clone()).is_err());
            }

            #[cfg(feature = "tokio")]
            {
                let mut tcp = tokio::Transport::default();
                assert!(tcp.listen_on(ListenerId::next(), addr).is_err());
            }
        }

        test("/ip4/127.0.0.1/tcp/12345/tcp/12345".parse().unwrap());
    }

    #[test]
    fn test_remove_listener() {
        let _ = tracing_subscriber::fmt()
            .with_env_filter(tracing_subscriber::EnvFilter::from_default_env())
            .try_init();

        async fn cycle_listeners<T: Provider>() -> bool {
            let mut tcp = Transport::<T>::default().boxed();
            let listener_id = ListenerId::next();
            tcp.listen_on(listener_id, "/ip4/127.0.0.1/tcp/0".parse().unwrap())
                .unwrap();
            tcp.remove_listener(listener_id)
        }

        #[cfg(feature = "async-io")]
        {
            assert!(async_std::task::block_on(cycle_listeners::<async_io::Tcp>()));
        }

        #[cfg(feature = "tokio")]
        {
            let rt = ::tokio::runtime::Builder::new_current_thread()
                .enable_io()
                .build()
                .unwrap();
            assert!(rt.block_on(cycle_listeners::<tokio::Tcp>()));
        }
    }

    #[test]
    fn test_listens_ipv4_ipv6_separately() {
        fn test<T: Provider>() {
            let port = {
                let listener = TcpListener::bind("127.0.0.1:0").unwrap();
                listener.local_addr().unwrap().port()
            };
            let mut tcp = Transport::<T>::default().boxed();
            let listener_id = ListenerId::next();
            tcp.listen_on(
                listener_id,
                format!("/ip4/0.0.0.0/tcp/{port}").parse().unwrap(),
            )
            .unwrap();
            tcp.listen_on(
                ListenerId::next(),
                format!("/ip6/::/tcp/{port}").parse().unwrap(),
            )
            .unwrap();
        }
        #[cfg(feature = "async-io")]
        {
            async_std::task::block_on(async {
                test::<async_io::Tcp>();
            })
        }
        #[cfg(feature = "tokio")]
        {
            let rt = ::tokio::runtime::Builder::new_current_thread()
                .enable_io()
                .build()
                .unwrap();
            rt.block_on(async {
                test::<tokio::Tcp>();
            });
        }
    }
}<|MERGE_RESOLUTION|>--- conflicted
+++ resolved
@@ -46,11 +46,11 @@
 use provider::{Incoming, Provider};
 use socket2::{Domain, Socket, Type};
 use std::{
-    collections::{HashMap, HashSet, VecDeque},
+    collections::{HashSet, VecDeque},
     io,
     net::{IpAddr, Ipv4Addr, Ipv6Addr, SocketAddr, TcpListener},
     pin::Pin,
-    sync::{Arc, Mutex, RwLock},
+    sync::{Arc, RwLock},
     task::{Context, Poll, Waker},
     time::Duration,
 };
@@ -74,11 +74,6 @@
     /// The addresses and ports of the listening sockets
     /// registered as eligible for port reuse when dialing
     listen_addrs: Arc<RwLock<HashSet<(IpAddr, Port)>>>,
-<<<<<<< HEAD
-    /// Contains a hashset of all multiaddr that where dialed from a reused port.
-    addr_dialed_from_reuse_poralways_reused_port: Arc<Mutex<HashMap<SocketAddr, bool>>>,
-=======
->>>>>>> 1253ee37
 }
 
 impl PortReuse {
@@ -131,27 +126,6 @@
 
         None
     }
-
-    fn dialed_from_reuse_port(&self, addr: SocketAddr) {
-        self.addr_dialed_from_reuse_poralways_reused_port
-            .lock()
-            .expect("`dialed_as_listener` never panic while holding the lock")
-            .entry(addr)
-            .or_insert(true);
-    }
-
-    fn was_dialed_from_reuse_port(&self, addr: &Multiaddr) -> bool {
-        if let Ok(socket_addr) = multiaddr_to_socketaddr(addr.clone()) {
-            *self
-                .addr_dialed_from_reuse_poralways_reused_port
-                .lock()
-                .expect("`already_dialed_as_listener` never panic while holding the lock")
-                .entry(socket_addr)
-                .or_insert(false)
-        } else {
-            false
-        }
-    }
 }
 
 impl Config {
@@ -400,10 +374,6 @@
                 socket
                     .bind(&socket_addr.into())
                     .map_err(TransportError::Other)?;
-<<<<<<< HEAD
-                self.port_reuse.dialed_from_reuse_port(socket_addr);
-=======
->>>>>>> 1253ee37
             }
             _ => {}
         }
@@ -428,37 +398,6 @@
         .boxed())
     }
 
-<<<<<<< HEAD
-    /// When port reuse is disabled and hence ephemeral local ports are
-    /// used for outgoing connections, the returned address is the
-    /// `observed` address with the port replaced by the port of the
-    /// `listen` address.
-    ///
-    /// If port reuse is enabled, `Some(observed)` is returned, as there
-    /// is a chance that the `observed` address _and_ port are reachable
-    /// for other peers if there is a NAT in the way that does endpoint-
-    /// independent filtering. Furthermore, even if that is not the case
-    /// and TCP hole punching techniques must be used for NAT traversal,
-    /// the `observed` address is still the one that a remote should connect
-    /// to for the purpose of the hole punching procedure, as it represents
-    /// the mapped IP and port of the NAT device in front of the local
-    /// node.
-    ///
-    /// `None` is returned if one of the given addresses is not a TCP/IP
-    /// address.
-    fn address_translation(&self, listen: &Multiaddr, observed: &Multiaddr) -> Option<Multiaddr> {
-        if !is_tcp_addr(listen) || !is_tcp_addr(observed) {
-            return None;
-        }
-        if self.port_reuse.was_dialed_from_reuse_port(listen) {
-            return Some(observed.clone());
-        }
-
-        address_translation(listen, observed)
-    }
-
-=======
->>>>>>> 1253ee37
     /// Poll all listeners.
     #[tracing::instrument(level = "trace", name = "Transport::poll", skip(self, cx))]
     fn poll(
