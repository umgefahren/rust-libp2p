--- conflicted
+++ resolved
@@ -235,13 +235,6 @@
         dial_opts: DialOpts,
     ) -> Result<Self::Dial, TransportError<Self::Error>> {
         self.do_dial(addr, dial_opts)
-<<<<<<< HEAD
-    }
-
-    fn address_translation(&self, server: &Multiaddr, observed: &Multiaddr) -> Option<Multiaddr> {
-        self.inner.lock().address_translation(server, observed)
-=======
->>>>>>> 1253ee37
     }
 
     fn poll(
@@ -671,13 +664,6 @@
                 Ok(Box::pin(future::ready(Ok(()))))
             }
 
-<<<<<<< HEAD
-            fn address_translation(&self, _: &Multiaddr, _: &Multiaddr) -> Option<Multiaddr> {
-                None
-            }
-
-=======
->>>>>>> 1253ee37
             fn poll(
                 self: Pin<&mut Self>,
                 _: &mut Context<'_>,
