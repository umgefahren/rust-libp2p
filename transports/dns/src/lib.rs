--- conflicted
+++ resolved
@@ -620,16 +620,12 @@
 #[cfg(all(test, any(feature = "tokio", feature = "async-std")))]
 mod tests {
     use super::*;
-<<<<<<< HEAD
     use futures::future::BoxFuture;
     use libp2p_core::{
         multiaddr::{Multiaddr, Protocol},
         transport::{PortUse, TransportError, TransportEvent},
         Endpoint, Transport,
     };
-=======
-    use libp2p_core::Transport;
->>>>>>> e5c072c0
     use libp2p_identity::PeerId;
 
     #[test]
