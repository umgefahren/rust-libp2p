[package]
name = "libp2p-uds"
edition = "2021"
rust-version = "1.56.1"
description = "Unix domain sockets transport for libp2p"
version = "0.36.0"
authors = ["Parity Technologies <admin@parity.io>"]
license = "MIT"
repository = "https://github.com/libp2p/rust-libp2p"
keywords = ["peer-to-peer", "libp2p", "networking"]
categories = ["network-programming", "asynchronous"]

[target.'cfg(all(unix, not(target_os = "emscripten")))'.dependencies]
async-std = { version = "1.6.2", optional = true }
libp2p-core = { version = "0.37.0", path = "../../core" }
log = "0.4.1"
futures = "0.3.1"
tokio = { version = "1.15", default-features = false, features = ["net"], optional = true }

[target.'cfg(all(unix, not(target_os = "emscripten")))'.dev-dependencies]
<<<<<<< HEAD
tempfile = "3.0"

[features]
default = ["async-std"]
[package.metadata.docs.rs]
all-features = true
rustdoc-args = ["--cfg", "docsrs"]
rustc-args = ["--cfg", "docsrs"]
=======
tempfile = "3.0"
>>>>>>> a905a36c
<|MERGE_RESOLUTION|>--- conflicted
+++ resolved
@@ -18,15 +18,9 @@
 tokio = { version = "1.15", default-features = false, features = ["net"], optional = true }
 
 [target.'cfg(all(unix, not(target_os = "emscripten")))'.dev-dependencies]
-<<<<<<< HEAD
 tempfile = "3.0"
 
-[features]
-default = ["async-std"]
 [package.metadata.docs.rs]
 all-features = true
 rustdoc-args = ["--cfg", "docsrs"]
-rustc-args = ["--cfg", "docsrs"]
-=======
-tempfile = "3.0"
->>>>>>> a905a36c
+rustc-args = ["--cfg", "docsrs"]