// Copyright 2018 Parity Technologies (UK) Ltd.
//
// Permission is hereby granted, free of charge, to any person obtaining a
// copy of this software and associated documentation files (the "Software"),
// to deal in the Software without restriction, including without limitation
// the rights to use, copy, modify, merge, publish, distribute, sublicense,
// and/or sell copies of the Software, and to permit persons to whom the
// Software is furnished to do so, subject to the following conditions:
//
// The above copyright notice and this permission notice shall be included in
// all copies or substantial portions of the Software.
//
// THE SOFTWARE IS PROVIDED "AS IS", WITHOUT WARRANTY OF ANY KIND, EXPRESS
// OR IMPLIED, INCLUDING BUT NOT LIMITED TO THE WARRANTIES OF MERCHANTABILITY,
// FITNESS FOR A PARTICULAR PURPOSE AND NONINFRINGEMENT. IN NO EVENT SHALL THE
// AUTHORS OR COPYRIGHT HOLDERS BE LIABLE FOR ANY CLAIM, DAMAGES OR OTHER
// LIABILITY, WHETHER IN AN ACTION OF CONTRACT, TORT OR OTHERWISE, ARISING
// FROM, OUT OF OR IN CONNECTION WITH THE SOFTWARE OR THE USE OR OTHER
// DEALINGS IN THE SOFTWARE.

//! Implementation of the libp2p `Transport` trait for Unix domain sockets.
//!
//! # Platform support
//!
//! This transport only works on Unix platforms.
//!
//! # Usage
//!
//! The `UdsConfig` transport supports multiaddresses of the form `/unix//tmp/foo`.
//!
//! The `UdsConfig` structs implements the `Transport` trait of the `core` library. See the
//! documentation of `core` and of libp2p in general to learn how to use the `Transport` trait.

#![cfg(all(
    unix,
    not(target_os = "emscripten"),
    any(feature = "tokio", feature = "async-std")
))]
#![cfg_attr(docsrs, feature(doc_cfg, doc_auto_cfg))]

use futures::stream::BoxStream;
use futures::{
    future::{BoxFuture, Ready},
    prelude::*,
};
use libp2p_core::transport::ListenerId;
use libp2p_core::{
    multiaddr::{Multiaddr, Protocol},
    transport::{DialOpts, TransportError, TransportEvent},
    Transport,
};
use std::collections::VecDeque;
use std::pin::Pin;
use std::task::{Context, Poll};
use std::{io, path::PathBuf};

pub type Listener<T> = BoxStream<
    'static,
    Result<
        TransportEvent<<T as Transport>::ListenerUpgrade, <T as Transport>::Error>,
        Result<(), <T as Transport>::Error>,
    >,
>;

macro_rules! codegen {
    ($feature_name:expr, $uds_config:ident, $build_listener:expr, $unix_stream:ty, $($mut_or_not:tt)*) => {
        /// Represents the configuration for a Unix domain sockets transport capability for libp2p.
        pub struct $uds_config {
            listeners: VecDeque<(ListenerId, Listener<Self>)>,
        }

        impl $uds_config {
            /// Creates a new configuration object for Unix domain sockets.
            pub fn new() -> $uds_config {
                $uds_config {
                    listeners: VecDeque::new(),
                }
            }
        }

        impl Default for $uds_config {
            fn default() -> Self {
                Self::new()
            }
        }

        impl Transport for $uds_config {
            type Output = $unix_stream;
            type Error = io::Error;
            type ListenerUpgrade = Ready<Result<Self::Output, Self::Error>>;
            type Dial = BoxFuture<'static, Result<Self::Output, Self::Error>>;

            fn listen_on(
                &mut self,
                id: ListenerId,
                addr: Multiaddr,
            ) -> Result<(), TransportError<Self::Error>> {
                if let Ok(path) = multiaddr_to_path(&addr) {
                    #[allow(clippy::redundant_closure_call)]
                    let listener = $build_listener(path)
                        .map_err(Err)
                        .map_ok(move |listener| {
                            stream::once({
                                let addr = addr.clone();
                                async move {
                                    tracing::debug!(address=%addr, "Now listening on address");
                                    Ok(TransportEvent::NewAddress {
                                        listener_id: id,
                                        listen_addr: addr,
                                    })
                                }
                            })
                            .chain(stream::unfold(
                                listener,
                                move |listener| {
                                    let addr = addr.clone();
                                    async move {
                                        let event = match listener.accept().await {
                                            Ok((stream, _)) => {
                                                tracing::debug!(address=%addr, "incoming connection on address");
                                                TransportEvent::Incoming {
                                                    upgrade: future::ok(stream),
                                                    local_addr: addr.clone(),
                                                    send_back_addr: addr.clone(),
                                                    listener_id: id,
                                                }
                                            }
                                            Err(error) => TransportEvent::ListenerError {
                                                listener_id: id,
                                                error,
                                            },
                                        };
                                        Some((Ok(event), listener))
                                    }
                                },
                            ))
                        })
                        .try_flatten_stream()
                        .boxed();
                    self.listeners.push_back((id, listener));
                    Ok(())
                } else {
                    Err(TransportError::MultiaddrNotSupported(addr))
                }
            }

            fn remove_listener(&mut self, id: ListenerId) -> bool {
                if let Some(index) = self
                    .listeners
                    .iter()
                    .position(|(listener_id, _)| listener_id == &id)
                {
                    let listener_stream = self.listeners.get_mut(index).unwrap();
                    let report_closed_stream = stream::once(async { Err(Ok(())) }).boxed();
                    *listener_stream = (id, report_closed_stream);
                    true
                } else {
                    false
                }
            }

            fn dial(&mut self, addr: Multiaddr, _dial_opts: DialOpts) -> Result<Self::Dial, TransportError<Self::Error>> {
                // TODO: Should we dial at all?
                if let Ok(path) = multiaddr_to_path(&addr) {
                    tracing::debug!(address=%addr, "Dialing address");
                    Ok(async move { <$unix_stream>::connect(&path).await }.boxed())
                } else {
                    Err(TransportError::MultiaddrNotSupported(addr))
                }
            }

<<<<<<< HEAD
            fn address_translation(
                &self,
                _server: &Multiaddr,
                _observed: &Multiaddr,
            ) -> Option<Multiaddr> {
                None
            }

=======
>>>>>>> 1253ee37
            fn poll(
                mut self: Pin<&mut Self>,
                cx: &mut Context<'_>,
            ) -> Poll<TransportEvent<Self::ListenerUpgrade, Self::Error>> {
                let mut remaining = self.listeners.len();
                while let Some((id, mut listener)) = self.listeners.pop_back() {
                    let event = match Stream::poll_next(Pin::new(&mut listener), cx) {
                        Poll::Pending => None,
                        Poll::Ready(None) => panic!("Alive listeners always have a sender."),
                        Poll::Ready(Some(Ok(event))) => Some(event),
                        Poll::Ready(Some(Err(reason))) => {
                            return Poll::Ready(TransportEvent::ListenerClosed {
                                listener_id: id,
                                reason,
                            })
                        }
                    };
                    self.listeners.push_front((id, listener));
                    if let Some(event) = event {
                        return Poll::Ready(event);
                    } else {
                        remaining -= 1;
                        if remaining == 0 {
                            break;
                        }
                    }
                }
                Poll::Pending
            }
        }
    };
}

#[cfg(feature = "async-std")]
codegen!(
    "async-std",
    UdsConfig,
    |addr| async move { async_std::os::unix::net::UnixListener::bind(&addr).await },
    async_std::os::unix::net::UnixStream,
);
#[cfg(feature = "tokio")]
codegen!(
    "tokio",
    TokioUdsConfig,
    |addr| async move { tokio::net::UnixListener::bind(&addr) },
    tokio::net::UnixStream,
);

/// Turns a `Multiaddr` containing a single `Unix` component into a path.
///
/// Also returns an error if the path is not absolute, as we don't want to dial/listen on relative
/// paths.
// This type of logic should probably be moved into the multiaddr package
fn multiaddr_to_path(addr: &Multiaddr) -> Result<PathBuf, ()> {
    let mut protocols = addr.iter();
    match protocols.next() {
        Some(Protocol::Unix(ref path)) => {
            let path = PathBuf::from(path.as_ref());
            if !path.is_absolute() {
                return Err(());
            }
            match protocols.next() {
                None | Some(Protocol::P2p(_)) => Ok(path),
                Some(_) => Err(()),
            }
        }
        _ => Err(()),
    }
}

#[cfg(all(test, feature = "async-std"))]
mod tests {
    use super::{multiaddr_to_path, UdsConfig};
    use futures::{channel::oneshot, prelude::*};
    use libp2p_core::{
        multiaddr::{Multiaddr, Protocol},
        transport::{DialOpts, ListenerId, PortUse},
        Endpoint, Transport,
    };
    use std::{borrow::Cow, path::Path};

    #[test]
    fn multiaddr_to_path_conversion() {
        assert!(
            multiaddr_to_path(&"/ip4/127.0.0.1/udp/1234".parse::<Multiaddr>().unwrap()).is_err()
        );

        assert_eq!(
            multiaddr_to_path(&Multiaddr::from(Protocol::Unix("/tmp/foo".into()))),
            Ok(Path::new("/tmp/foo").to_owned())
        );
        assert_eq!(
            multiaddr_to_path(&Multiaddr::from(Protocol::Unix("/home/bar/baz".into()))),
            Ok(Path::new("/home/bar/baz").to_owned())
        );
    }

    #[test]
    fn communicating_between_dialer_and_listener() {
        let temp_dir = tempfile::tempdir().unwrap();
        let socket = temp_dir.path().join("socket");
        let addr = Multiaddr::from(Protocol::Unix(Cow::Owned(
            socket.to_string_lossy().into_owned(),
        )));

        let (tx, rx) = oneshot::channel();

        async_std::task::spawn(async move {
            let mut transport = UdsConfig::new().boxed();
            transport.listen_on(ListenerId::next(), addr).unwrap();

            let listen_addr = transport
                .select_next_some()
                .await
                .into_new_address()
                .expect("listen address");

            tx.send(listen_addr).unwrap();

            let (sock, _addr) = transport
                .select_next_some()
                .await
                .into_incoming()
                .expect("incoming stream");

            let mut sock = sock.await.unwrap();
            let mut buf = [0u8; 3];
            sock.read_exact(&mut buf).await.unwrap();
            assert_eq!(buf, [1, 2, 3]);
        });

        async_std::task::block_on(async move {
            let mut uds = UdsConfig::new();
            let addr = rx.await.unwrap();
            let mut socket = uds
                .dial(
                    addr,
                    DialOpts {
                        role: Endpoint::Dialer,
                        port_use: PortUse::Reuse,
                    },
                )
                .unwrap()
                .await
                .unwrap();
            let _ = socket.write(&[1, 2, 3]).await.unwrap();
        });
    }

    #[test]
    #[ignore] // TODO: for the moment unix addresses fail to parse
    fn larger_addr_denied() {
        let mut uds = UdsConfig::new();

        let addr = "/unix//foo/bar".parse::<Multiaddr>().unwrap();
        assert!(uds.listen_on(ListenerId::next(), addr).is_err());
    }

    #[test]
    #[ignore] // TODO: for the moment unix addresses fail to parse
    fn relative_addr_denied() {
        assert!("/unix/./foo/bar".parse::<Multiaddr>().is_err());
    }
}<|MERGE_RESOLUTION|>--- conflicted
+++ resolved
@@ -169,17 +169,6 @@
                 }
             }
 
-<<<<<<< HEAD
-            fn address_translation(
-                &self,
-                _server: &Multiaddr,
-                _observed: &Multiaddr,
-            ) -> Option<Multiaddr> {
-                None
-            }
-
-=======
->>>>>>> 1253ee37
             fn poll(
                 mut self: Pin<&mut Self>,
                 cx: &mut Context<'_>,
