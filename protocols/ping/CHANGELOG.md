--- conflicted
+++ resolved
@@ -1,19 +1,17 @@
-<<<<<<< HEAD
-## 0.45.0 - unreleased
-=======
+## 0.45.0
+
+<!-- Update to libp2p-swarm v0.45.0 -->
+
 ## 0.44.2
 
 - Use `web-time` instead of `instant`.
   See [PR 5347](https://github.com/libp2p/rust-libp2p/pull/5347).
 
 ## 0.44.1
->>>>>>> 927428fb
 
 - Impose `Sync` on `ping::Failure::Other`.
   `ping::Event` can now be shared between threads.
   See [PR 5250]
-<!-- Update to libp2p-swarm v0.45.0 -->
-
 
 [PR 5250]: https://github.com/libp2p/rust-libp2p/pull/5250
 
