--- conflicted
+++ resolved
@@ -1,5 +1,4 @@
-<<<<<<< HEAD
-# 0.10.0 - unreleased
+## 0.10.0 - unreleased
 
  - Remove deprecated items. See [PR 3700].
    * `libp2p_dcutr::inbound::UpgradeError::InvalidAddrs`
@@ -10,10 +9,7 @@
 
 [PR 3700]: https://github.com/libp2p/rust-libp2p/pull/3700
 
-# 0.9.1
-=======
 ## 0.9.1
->>>>>>> 3c5940ae
 
 - Migrate from `prost` to `quick-protobuf`. This removes `protoc` dependency. See [PR 3312].
 
