--- conflicted
+++ resolved
@@ -125,17 +125,12 @@
 //!         libp2p_gossipsub::Gossipsub::new(message_authenticity, gossipsub_config).unwrap();
 //!     // subscribe to the topic
 //!     gossipsub.subscribe(&topic);
-<<<<<<< HEAD
-//!     // create the swarm
-//!     libp2p_swarm::Swarm::new(transport, gossipsub, local_peer_id)
-=======
 //!     // create the swarm (use an executor in a real example)
 //!     libp2p_swarm::Swarm::without_executor(
 //!         transport,
 //!         gossipsub,
 //!         local_peer_id,
 //!     )
->>>>>>> 8cb79f4c
 //! };
 //!
 //! // Listen on a memory transport.
