[package]
name = "libp2p-relay"
edition = "2021"
rust-version = "1.56.1"
description = "Communications relaying for libp2p"
version = "0.13.0"
authors = ["Parity Technologies <admin@parity.io>", "Max Inden <mail@max-inden.de>"]
license = "MIT"
repository = "https://github.com/libp2p/rust-libp2p"
keywords = ["peer-to-peer", "libp2p", "networking"]
categories = ["network-programming", "asynchronous"]

[dependencies]
asynchronous-codec = "0.6"
bytes = "1"
either = "1.6.0"
futures = "0.3.1"
futures-timer = "3"
instant = "0.1.11"
libp2p-core = { version = "0.37.0", path = "../../core" }
libp2p-swarm = { version = "0.40.0", path = "../../swarm" }
log = "0.4"
pin-project = "1"
prost-codec = { version = "0.2", path = "../../misc/prost-codec" }
prost = "0.11"
rand = "0.8.4"
smallvec = "1.6.1"
static_assertions = "1"
thiserror = "1.0"
void = "1"

[build-dependencies]
prost-build = "0.11"

[dev-dependencies]
env_logger = "0.9.0"
<<<<<<< HEAD
libp2p = { path = "../..", default-features = false, features = ["identify", "kad", "ping", "plaintext", "tcp-async-io", "relay", "noise", "yamux"] }
quickcheck = "1"
clap = {version = "3.1.6", features = ["derive"]}
[package.metadata.docs.rs]
all-features = true
rustdoc-args = ["--cfg", "docsrs"]
rustc-args = ["--cfg", "docsrs"]
=======
libp2p = { path = "../..", features = ["full"] }
quickcheck = { package = "quickcheck-ext", path = "../../misc/quickcheck-ext" }
clap = {version = "3.1.6", features = ["derive"]}
>>>>>>> a905a36c
<|MERGE_RESOLUTION|>--- conflicted
+++ resolved
@@ -34,16 +34,10 @@
 
 [dev-dependencies]
 env_logger = "0.9.0"
-<<<<<<< HEAD
-libp2p = { path = "../..", default-features = false, features = ["identify", "kad", "ping", "plaintext", "tcp-async-io", "relay", "noise", "yamux"] }
-quickcheck = "1"
+libp2p = { path = "../..", features = ["full"] }
+quickcheck = { package = "quickcheck-ext", path = "../../misc/quickcheck-ext" }
 clap = {version = "3.1.6", features = ["derive"]}
 [package.metadata.docs.rs]
 all-features = true
 rustdoc-args = ["--cfg", "docsrs"]
-rustc-args = ["--cfg", "docsrs"]
-=======
-libp2p = { path = "../..", features = ["full"] }
-quickcheck = { package = "quickcheck-ext", path = "../../misc/quickcheck-ext" }
-clap = {version = "3.1.6", features = ["derive"]}
->>>>>>> a905a36c
+rustc-args = ["--cfg", "docsrs"]