--- conflicted
+++ resolved
@@ -213,13 +213,6 @@
         .boxed())
     }
 
-<<<<<<< HEAD
-    fn address_translation(&self, _server: &Multiaddr, _observed: &Multiaddr) -> Option<Multiaddr> {
-        None
-    }
-
-=======
->>>>>>> 1253ee37
     fn poll(
         mut self: Pin<&mut Self>,
         cx: &mut Context<'_>,
