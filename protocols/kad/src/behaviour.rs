// Copyright 2018 Parity Technologies (UK) Ltd.
//
// Permission is hereby granted, free of charge, to any person obtaining a
// copy of this software and associated documentation files (the "Software"),
// to deal in the Software without restriction, including without limitation
// the rights to use, copy, modify, merge, publish, distribute, sublicense,
// and/or sell copies of the Software, and to permit persons to whom the
// Software is furnished to do so, subject to the following conditions:
//
// The above copyright notice and this permission notice shall be included in
// all copies or substantial portions of the Software.
//
// THE SOFTWARE IS PROVIDED "AS IS", WITHOUT WARRANTY OF ANY KIND, EXPRESS
// OR IMPLIED, INCLUDING BUT NOT LIMITED TO THE WARRANTIES OF MERCHANTABILITY,
// FITNESS FOR A PARTICULAR PURPOSE AND NONINFRINGEMENT. IN NO EVENT SHALL THE
// AUTHORS OR COPYRIGHT HOLDERS BE LIABLE FOR ANY CLAIM, DAMAGES OR OTHER
// LIABILITY, WHETHER IN AN ACTION OF CONTRACT, TORT OR OTHERWISE, ARISING
// FROM, OUT OF OR IN CONNECTION WITH THE SOFTWARE OR THE USE OR OTHER
// DEALINGS IN THE SOFTWARE.

//! Implementation of the `Kademlia` network behaviour.

mod test;

use crate::addresses::Addresses;
use crate::handler::{
    KademliaHandlerConfig, KademliaHandlerEvent, KademliaHandlerIn, KademliaHandlerProto,
    KademliaRequestId,
};
use crate::jobs::*;
use crate::kbucket::{self, Distance, KBucketsTable, NodeStatus};
use crate::protocol::{KadConnectionType, KadPeer, KademliaProtocolConfig};
use crate::query::{Query, QueryConfig, QueryId, QueryPool, QueryPoolState};
use crate::record::{
    self,
    store::{self, RecordStore},
    ProviderRecord, Record,
};
use crate::K_VALUE;
use fnv::{FnvHashMap, FnvHashSet};
use instant::Instant;
use libp2p_core::{ConnectedPoint, Multiaddr, PeerId};
use libp2p_swarm::behaviour::{
    AddressChange, ConnectionClosed, ConnectionEstablished, DialFailure, FromSwarm,
};
use libp2p_swarm::{
    dial_opts::{self, DialOpts},
<<<<<<< HEAD
    ConnectionId, DialError, NetworkBehaviour, NetworkBehaviourAction, NotifyHandler,
    PollParameters,
=======
    DialError, ExternalAddresses, ListenAddresses, NetworkBehaviour, NetworkBehaviourAction,
    NotifyHandler, PollParameters,
>>>>>>> e3c70233
};
use log::{debug, info, warn};
use smallvec::SmallVec;
use std::collections::{BTreeMap, HashSet, VecDeque};
use std::fmt;
use std::num::NonZeroUsize;
use std::task::{Context, Poll};
use std::vec;
use std::{borrow::Cow, time::Duration};
use thiserror::Error;

pub use crate::query::QueryStats;

/// `Kademlia` is a `NetworkBehaviour` that implements the libp2p
/// Kademlia protocol.
pub struct Kademlia<TStore> {
    /// The Kademlia routing table.
    kbuckets: KBucketsTable<kbucket::Key<PeerId>, Addresses>,

    /// The k-bucket insertion strategy.
    kbucket_inserts: KademliaBucketInserts,

    /// Configuration of the wire protocol.
    protocol_config: KademliaProtocolConfig,

    /// Configuration of [`RecordStore`] filtering.
    record_filtering: KademliaStoreInserts,

    /// The currently active (i.e. in-progress) queries.
    queries: QueryPool<QueryInner>,

    /// The currently connected peers.
    ///
    /// This is a superset of the connected peers currently in the routing table.
    connected_peers: FnvHashSet<PeerId>,

    /// Periodic job for re-publication of provider records for keys
    /// provided by the local node.
    add_provider_job: Option<AddProviderJob>,

    /// Periodic job for (re-)replication and (re-)publishing of
    /// regular (value-)records.
    put_record_job: Option<PutRecordJob>,

    /// The TTL of regular (value-)records.
    record_ttl: Option<Duration>,

    /// The TTL of provider records.
    provider_record_ttl: Option<Duration>,

    /// How long to keep connections alive when they're idle.
    connection_idle_timeout: Duration,

    /// Queued events to return when the behaviour is being polled.
    queued_events: VecDeque<NetworkBehaviourAction<KademliaEvent, KademliaHandlerProto<QueryId>>>,

    listen_addresses: ListenAddresses,

    external_addresses: ExternalAddresses,

    /// See [`KademliaConfig::caching`].
    caching: KademliaCaching,

    local_peer_id: PeerId,

    /// The record storage.
    store: TStore,
}

/// The configurable strategies for the insertion of peers
/// and their addresses into the k-buckets of the Kademlia
/// routing table.
#[derive(Copy, Clone, Debug, PartialEq, Eq)]
pub enum KademliaBucketInserts {
    /// Whenever a connection to a peer is established as a
    /// result of a dialing attempt and that peer is not yet
    /// in the routing table, it is inserted as long as there
    /// is a free slot in the corresponding k-bucket. If the
    /// k-bucket is full but still has a free pending slot,
    /// it may be inserted into the routing table at a later time if an unresponsive
    /// disconnected peer is evicted from the bucket.
    OnConnected,
    /// New peers and addresses are only added to the routing table via
    /// explicit calls to [`Kademlia::add_address`].
    ///
    /// > **Note**: Even though peers can only get into the
    /// > routing table as a result of [`Kademlia::add_address`],
    /// > routing table entries are still updated as peers
    /// > connect and disconnect (i.e. the order of the entries
    /// > as well as the network addresses).
    Manual,
}

/// The configurable filtering strategies for the acceptance of
/// incoming records.
///
/// This can be used for e.g. signature verification or validating
/// the accompanying [`Key`].
///
/// [`Key`]: crate::record::Key
#[derive(Copy, Clone, Debug, PartialEq, Eq)]
pub enum KademliaStoreInserts {
    /// Whenever a (provider) record is received,
    /// the record is forwarded immediately to the [`RecordStore`].
    Unfiltered,
    /// Whenever a (provider) record is received, an event is emitted.
    /// Provider records generate a [`InboundRequest::AddProvider`] under [`KademliaEvent::InboundRequest`],
    /// normal records generate a [`InboundRequest::PutRecord`] under [`KademliaEvent::InboundRequest`].
    ///
    /// When deemed valid, a (provider) record needs to be explicitly stored in
    /// the [`RecordStore`] via [`RecordStore::put`] or [`RecordStore::add_provider`],
    /// whichever is applicable. A mutable reference to the [`RecordStore`] can
    /// be retrieved via [`Kademlia::store_mut`].
    FilterBoth,
}

/// The configuration for the `Kademlia` behaviour.
///
/// The configuration is consumed by [`Kademlia::new`].
#[derive(Debug, Clone)]
pub struct KademliaConfig {
    kbucket_pending_timeout: Duration,
    query_config: QueryConfig,
    protocol_config: KademliaProtocolConfig,
    record_ttl: Option<Duration>,
    record_replication_interval: Option<Duration>,
    record_publication_interval: Option<Duration>,
    record_filtering: KademliaStoreInserts,
    provider_record_ttl: Option<Duration>,
    provider_publication_interval: Option<Duration>,
    connection_idle_timeout: Duration,
    kbucket_inserts: KademliaBucketInserts,
    caching: KademliaCaching,
}

impl Default for KademliaConfig {
    fn default() -> Self {
        KademliaConfig {
            kbucket_pending_timeout: Duration::from_secs(60),
            query_config: QueryConfig::default(),
            protocol_config: Default::default(),
            record_ttl: Some(Duration::from_secs(36 * 60 * 60)),
            record_replication_interval: Some(Duration::from_secs(60 * 60)),
            record_publication_interval: Some(Duration::from_secs(24 * 60 * 60)),
            record_filtering: KademliaStoreInserts::Unfiltered,
            provider_publication_interval: Some(Duration::from_secs(12 * 60 * 60)),
            provider_record_ttl: Some(Duration::from_secs(24 * 60 * 60)),
            connection_idle_timeout: Duration::from_secs(10),
            kbucket_inserts: KademliaBucketInserts::OnConnected,
            caching: KademliaCaching::Enabled { max_peers: 1 },
        }
    }
}

/// The configuration for Kademlia "write-back" caching after successful
/// lookups via [`Kademlia::get_record`].
#[derive(Debug, Clone)]
pub enum KademliaCaching {
    /// Caching is disabled and the peers closest to records being looked up
    /// that do not return a record are not tracked, i.e.
    /// [`GetRecordOk::FinishedWithNoAdditionalRecord`] is always empty.
    Disabled,
    /// Up to `max_peers` peers not returning a record that are closest to the key
    /// being looked up are tracked and returned in [`GetRecordOk::FinishedWithNoAdditionalRecord`].
    /// The write-back operation must be performed explicitly, if
    /// desired and after choosing a record from the results, via [`Kademlia::put_record_to`].
    Enabled { max_peers: u16 },
}

impl KademliaConfig {
    /// Sets custom protocol names.
    ///
    /// Kademlia nodes only communicate with other nodes using the same protocol
    /// name. Using custom name(s) therefore allows to segregate the DHT from
    /// others, if that is desired.
    ///
    /// More than one protocol name can be supplied. In this case the node will
    /// be able to talk to other nodes supporting any of the provided names.
    /// Multiple names must be used with caution to avoid network partitioning.
    pub fn set_protocol_names(&mut self, names: Vec<Cow<'static, [u8]>>) -> &mut Self {
        self.protocol_config.set_protocol_names(names);
        self
    }

    /// Sets the timeout for a single query.
    ///
    /// > **Note**: A single query usually comprises at least as many requests
    /// > as the replication factor, i.e. this is not a request timeout.
    ///
    /// The default is 60 seconds.
    pub fn set_query_timeout(&mut self, timeout: Duration) -> &mut Self {
        self.query_config.timeout = timeout;
        self
    }

    /// Sets the replication factor to use.
    ///
    /// The replication factor determines to how many closest peers
    /// a record is replicated. The default is [`K_VALUE`].
    pub fn set_replication_factor(&mut self, replication_factor: NonZeroUsize) -> &mut Self {
        self.query_config.replication_factor = replication_factor;
        self
    }

    /// Sets the allowed level of parallelism for iterative queries.
    ///
    /// The `α` parameter in the Kademlia paper. The maximum number of peers
    /// that an iterative query is allowed to wait for in parallel while
    /// iterating towards the closest nodes to a target. Defaults to
    /// `ALPHA_VALUE`.
    ///
    /// This only controls the level of parallelism of an iterative query, not
    /// the level of parallelism of a query to a fixed set of peers.
    ///
    /// When used with [`KademliaConfig::disjoint_query_paths`] it equals
    /// the amount of disjoint paths used.
    pub fn set_parallelism(&mut self, parallelism: NonZeroUsize) -> &mut Self {
        self.query_config.parallelism = parallelism;
        self
    }

    /// Require iterative queries to use disjoint paths for increased resiliency
    /// in the presence of potentially adversarial nodes.
    ///
    /// When enabled the number of disjoint paths used equals the configured
    /// parallelism.
    ///
    /// See the S/Kademlia paper for more information on the high level design
    /// as well as its security improvements.
    pub fn disjoint_query_paths(&mut self, enabled: bool) -> &mut Self {
        self.query_config.disjoint_query_paths = enabled;
        self
    }

    /// Sets the TTL for stored records.
    ///
    /// The TTL should be significantly longer than the (re-)publication
    /// interval, to avoid premature expiration of records. The default is 36
    /// hours.
    ///
    /// `None` means records never expire.
    ///
    /// Does not apply to provider records.
    pub fn set_record_ttl(&mut self, record_ttl: Option<Duration>) -> &mut Self {
        self.record_ttl = record_ttl;
        self
    }

    /// Sets whether or not records should be filtered before being stored.
    ///
    /// See [`KademliaStoreInserts`] for the different values.
    /// Defaults to [`KademliaStoreInserts::Unfiltered`].
    pub fn set_record_filtering(&mut self, filtering: KademliaStoreInserts) -> &mut Self {
        self.record_filtering = filtering;
        self
    }

    /// Sets the (re-)replication interval for stored records.
    ///
    /// Periodic replication of stored records ensures that the records
    /// are always replicated to the available nodes closest to the key in the
    /// context of DHT topology changes (i.e. nodes joining and leaving), thus
    /// ensuring persistence until the record expires. Replication does not
    /// prolong the regular lifetime of a record (for otherwise it would live
    /// forever regardless of the configured TTL). The expiry of a record
    /// is only extended through re-publication.
    ///
    /// This interval should be significantly shorter than the publication
    /// interval, to ensure persistence between re-publications. The default
    /// is 1 hour.
    ///
    /// `None` means that stored records are never re-replicated.
    ///
    /// Does not apply to provider records.
    pub fn set_replication_interval(&mut self, interval: Option<Duration>) -> &mut Self {
        self.record_replication_interval = interval;
        self
    }

    /// Sets the (re-)publication interval of stored records.
    ///
    /// Records persist in the DHT until they expire. By default, published
    /// records are re-published in regular intervals for as long as the record
    /// exists in the local storage of the original publisher, thereby extending
    /// the records lifetime.
    ///
    /// This interval should be significantly shorter than the record TTL, to
    /// ensure records do not expire prematurely. The default is 24 hours.
    ///
    /// `None` means that stored records are never automatically re-published.
    ///
    /// Does not apply to provider records.
    pub fn set_publication_interval(&mut self, interval: Option<Duration>) -> &mut Self {
        self.record_publication_interval = interval;
        self
    }

    /// Sets the TTL for provider records.
    ///
    /// `None` means that stored provider records never expire.
    ///
    /// Must be significantly larger than the provider publication interval.
    pub fn set_provider_record_ttl(&mut self, ttl: Option<Duration>) -> &mut Self {
        self.provider_record_ttl = ttl;
        self
    }

    /// Sets the interval at which provider records for keys provided
    /// by the local node are re-published.
    ///
    /// `None` means that stored provider records are never automatically
    /// re-published.
    ///
    /// Must be significantly less than the provider record TTL.
    pub fn set_provider_publication_interval(&mut self, interval: Option<Duration>) -> &mut Self {
        self.provider_publication_interval = interval;
        self
    }

    /// Sets the amount of time to keep connections alive when they're idle.
    pub fn set_connection_idle_timeout(&mut self, duration: Duration) -> &mut Self {
        self.connection_idle_timeout = duration;
        self
    }

    /// Modifies the maximum allowed size of individual Kademlia packets.
    ///
    /// It might be necessary to increase this value if trying to put large
    /// records.
    pub fn set_max_packet_size(&mut self, size: usize) -> &mut Self {
        self.protocol_config.set_max_packet_size(size);
        self
    }

    /// Sets the k-bucket insertion strategy for the Kademlia routing table.
    pub fn set_kbucket_inserts(&mut self, inserts: KademliaBucketInserts) -> &mut Self {
        self.kbucket_inserts = inserts;
        self
    }

    /// Sets the [`KademliaCaching`] strategy to use for successful lookups.
    ///
    /// The default is [`KademliaCaching::Enabled`] with a `max_peers` of 1.
    /// Hence, with default settings and a lookup quorum of 1, a successful lookup
    /// will result in the record being cached at the closest node to the key that
    /// did not return the record, i.e. the standard Kademlia behaviour.
    pub fn set_caching(&mut self, c: KademliaCaching) -> &mut Self {
        self.caching = c;
        self
    }
}

impl<TStore> Kademlia<TStore>
where
    TStore: RecordStore + Send + 'static,
{
    /// Creates a new `Kademlia` network behaviour with a default configuration.
    pub fn new(id: PeerId, store: TStore) -> Self {
        Self::with_config(id, store, Default::default())
    }

    /// Get the protocol name of this kademlia instance.
    pub fn protocol_names(&self) -> &[Cow<'static, [u8]>] {
        self.protocol_config.protocol_names()
    }

    /// Creates a new `Kademlia` network behaviour with the given configuration.
    pub fn with_config(id: PeerId, store: TStore, config: KademliaConfig) -> Self {
        let local_key = kbucket::Key::from(id);

        let put_record_job = config
            .record_replication_interval
            .or(config.record_publication_interval)
            .map(|interval| {
                PutRecordJob::new(
                    id,
                    interval,
                    config.record_publication_interval,
                    config.record_ttl,
                )
            });

        let add_provider_job = config
            .provider_publication_interval
            .map(AddProviderJob::new);

        Kademlia {
            store,
            caching: config.caching,
            kbuckets: KBucketsTable::new(local_key, config.kbucket_pending_timeout),
            kbucket_inserts: config.kbucket_inserts,
            protocol_config: config.protocol_config,
            record_filtering: config.record_filtering,
            queued_events: VecDeque::with_capacity(config.query_config.replication_factor.get()),
            listen_addresses: Default::default(),
            queries: QueryPool::new(config.query_config),
            connected_peers: Default::default(),
            add_provider_job,
            put_record_job,
            record_ttl: config.record_ttl,
            provider_record_ttl: config.provider_record_ttl,
            connection_idle_timeout: config.connection_idle_timeout,
            external_addresses: Default::default(),
            local_peer_id: id,
        }
    }

    /// Gets an iterator over immutable references to all running queries.
    pub fn iter_queries(&self) -> impl Iterator<Item = QueryRef<'_>> {
        self.queries.iter().filter_map(|query| {
            if !query.is_finished() {
                Some(QueryRef { query })
            } else {
                None
            }
        })
    }

    /// Gets an iterator over mutable references to all running queries.
    pub fn iter_queries_mut(&mut self) -> impl Iterator<Item = QueryMut<'_>> {
        self.queries.iter_mut().filter_map(|query| {
            if !query.is_finished() {
                Some(QueryMut { query })
            } else {
                None
            }
        })
    }

    /// Gets an immutable reference to a running query, if it exists.
    pub fn query(&self, id: &QueryId) -> Option<QueryRef<'_>> {
        self.queries.get(id).and_then(|query| {
            if !query.is_finished() {
                Some(QueryRef { query })
            } else {
                None
            }
        })
    }

    /// Gets a mutable reference to a running query, if it exists.
    pub fn query_mut<'a>(&'a mut self, id: &QueryId) -> Option<QueryMut<'a>> {
        self.queries.get_mut(id).and_then(|query| {
            if !query.is_finished() {
                Some(QueryMut { query })
            } else {
                None
            }
        })
    }

    /// Adds a known listen address of a peer participating in the DHT to the
    /// routing table.
    ///
    /// Explicitly adding addresses of peers serves two purposes:
    ///
    ///   1. In order for a node to join the DHT, it must know about at least
    ///      one other node of the DHT.
    ///
    ///   2. When a remote peer initiates a connection and that peer is not
    ///      yet in the routing table, the `Kademlia` behaviour must be
    ///      informed of an address on which that peer is listening for
    ///      connections before it can be added to the routing table
    ///      from where it can subsequently be discovered by all peers
    ///      in the DHT.
    ///
    /// If the routing table has been updated as a result of this operation,
    /// a [`KademliaEvent::RoutingUpdated`] event is emitted.
    pub fn add_address(&mut self, peer: &PeerId, address: Multiaddr) -> RoutingUpdate {
        let key = kbucket::Key::from(*peer);
        match self.kbuckets.entry(&key) {
            kbucket::Entry::Present(mut entry, _) => {
                if entry.value().insert(address) {
                    self.queued_events
                        .push_back(NetworkBehaviourAction::GenerateEvent(
                            KademliaEvent::RoutingUpdated {
                                peer: *peer,
                                is_new_peer: false,
                                addresses: entry.value().clone(),
                                old_peer: None,
                                bucket_range: self
                                    .kbuckets
                                    .bucket(&key)
                                    .map(|b| b.range())
                                    .expect("Not kbucket::Entry::SelfEntry."),
                            },
                        ))
                }
                RoutingUpdate::Success
            }
            kbucket::Entry::Pending(mut entry, _) => {
                entry.value().insert(address);
                RoutingUpdate::Pending
            }
            kbucket::Entry::Absent(entry) => {
                let addresses = Addresses::new(address);
                let status = if self.connected_peers.contains(peer) {
                    NodeStatus::Connected
                } else {
                    NodeStatus::Disconnected
                };
                match entry.insert(addresses.clone(), status) {
                    kbucket::InsertResult::Inserted => {
                        self.queued_events
                            .push_back(NetworkBehaviourAction::GenerateEvent(
                                KademliaEvent::RoutingUpdated {
                                    peer: *peer,
                                    is_new_peer: true,
                                    addresses,
                                    old_peer: None,
                                    bucket_range: self
                                        .kbuckets
                                        .bucket(&key)
                                        .map(|b| b.range())
                                        .expect("Not kbucket::Entry::SelfEntry."),
                                },
                            ));
                        RoutingUpdate::Success
                    }
                    kbucket::InsertResult::Full => {
                        debug!("Bucket full. Peer not added to routing table: {}", peer);
                        RoutingUpdate::Failed
                    }
                    kbucket::InsertResult::Pending { disconnected } => {
                        let handler = self.new_handler();
                        self.queued_events.push_back(NetworkBehaviourAction::Dial {
                            opts: DialOpts::peer_id(disconnected.into_preimage()).build(),
                            handler,
                        });
                        RoutingUpdate::Pending
                    }
                }
            }
            kbucket::Entry::SelfEntry => RoutingUpdate::Failed,
        }
    }

    /// Removes an address of a peer from the routing table.
    ///
    /// If the given address is the last address of the peer in the
    /// routing table, the peer is removed from the routing table
    /// and `Some` is returned with a view of the removed entry.
    /// The same applies if the peer is currently pending insertion
    /// into the routing table.
    ///
    /// If the given peer or address is not in the routing table,
    /// this is a no-op.
    pub fn remove_address(
        &mut self,
        peer: &PeerId,
        address: &Multiaddr,
    ) -> Option<kbucket::EntryView<kbucket::Key<PeerId>, Addresses>> {
        let key = kbucket::Key::from(*peer);
        match self.kbuckets.entry(&key) {
            kbucket::Entry::Present(mut entry, _) => {
                if entry.value().remove(address).is_err() {
                    Some(entry.remove()) // it is the last address, thus remove the peer.
                } else {
                    None
                }
            }
            kbucket::Entry::Pending(mut entry, _) => {
                if entry.value().remove(address).is_err() {
                    Some(entry.remove()) // it is the last address, thus remove the peer.
                } else {
                    None
                }
            }
            kbucket::Entry::Absent(..) | kbucket::Entry::SelfEntry => None,
        }
    }

    /// Removes a peer from the routing table.
    ///
    /// Returns `None` if the peer was not in the routing table,
    /// not even pending insertion.
    pub fn remove_peer(
        &mut self,
        peer: &PeerId,
    ) -> Option<kbucket::EntryView<kbucket::Key<PeerId>, Addresses>> {
        let key = kbucket::Key::from(*peer);
        match self.kbuckets.entry(&key) {
            kbucket::Entry::Present(entry, _) => Some(entry.remove()),
            kbucket::Entry::Pending(entry, _) => Some(entry.remove()),
            kbucket::Entry::Absent(..) | kbucket::Entry::SelfEntry => None,
        }
    }

    /// Returns an iterator over all non-empty buckets in the routing table.
    pub fn kbuckets(
        &mut self,
    ) -> impl Iterator<Item = kbucket::KBucketRef<'_, kbucket::Key<PeerId>, Addresses>> {
        self.kbuckets.iter().filter(|b| !b.is_empty())
    }

    /// Returns the k-bucket for the distance to the given key.
    ///
    /// Returns `None` if the given key refers to the local key.
    pub fn kbucket<K>(
        &mut self,
        key: K,
    ) -> Option<kbucket::KBucketRef<'_, kbucket::Key<PeerId>, Addresses>>
    where
        K: Into<kbucket::Key<K>> + Clone,
    {
        self.kbuckets.bucket(&key.into())
    }

    /// Initiates an iterative query for the closest peers to the given key.
    ///
    /// The result of the query is delivered in a
    /// [`KademliaEvent::OutboundQueryCompleted{QueryResult::GetClosestPeers}`].
    pub fn get_closest_peers<K>(&mut self, key: K) -> QueryId
    where
        K: Into<kbucket::Key<K>> + Into<Vec<u8>> + Clone,
    {
        let target: kbucket::Key<K> = key.clone().into();
        let key: Vec<u8> = key.into();
        let info = QueryInfo::GetClosestPeers {
            key,
            step: ProgressStep::first(),
        };
        let peer_keys: Vec<kbucket::Key<PeerId>> = self.kbuckets.closest_keys(&target).collect();
        let inner = QueryInner::new(info);
        self.queries.add_iter_closest(target, peer_keys, inner)
    }

    /// Returns closest peers to the given key; takes peers from local routing table only.
    pub fn get_closest_local_peers<'a, K: Clone>(
        &'a mut self,
        key: &'a kbucket::Key<K>,
    ) -> impl Iterator<Item = kbucket::Key<PeerId>> + 'a {
        self.kbuckets.closest_keys(key)
    }

    /// Performs a lookup for a record in the DHT.
    ///
    /// The result of this operation is delivered in a
    /// [`KademliaEvent::OutboundQueryCompleted{QueryResult::GetRecord}`].
    pub fn get_record(&mut self, key: record::Key) -> QueryId {
        let record = if let Some(record) = self.store.get(&key) {
            if record.is_expired(Instant::now()) {
                self.store.remove(&key);
                None
            } else {
                Some(PeerRecord {
                    peer: None,
                    record: record.into_owned(),
                })
            }
        } else {
            None
        };

        let step = ProgressStep::first();

        let target = kbucket::Key::new(key.clone());
        let info = if record.is_some() {
            QueryInfo::GetRecord {
                key,
                step: step.next(),
                found_a_record: true,
                cache_candidates: BTreeMap::new(),
            }
        } else {
            QueryInfo::GetRecord {
                key,
                step: step.clone(),
                found_a_record: false,
                cache_candidates: BTreeMap::new(),
            }
        };
        let peers = self.kbuckets.closest_keys(&target);
        let inner = QueryInner::new(info);
        let id = self.queries.add_iter_closest(target.clone(), peers, inner);

        // No queries were actually done for the results yet.
        let stats = QueryStats::empty();

        if let Some(record) = record {
            self.queued_events
                .push_back(NetworkBehaviourAction::GenerateEvent(
                    KademliaEvent::OutboundQueryProgressed {
                        id,
                        result: QueryResult::GetRecord(Ok(GetRecordOk::FoundRecord(record))),
                        step,
                        stats,
                    },
                ));
        }

        id
    }

    /// Stores a record in the DHT, locally as well as at the nodes
    /// closest to the key as per the xor distance metric.
    ///
    /// Returns `Ok` if a record has been stored locally, providing the
    /// `QueryId` of the initial query that replicates the record in the DHT.
    /// The result of the query is eventually reported as a
    /// [`KademliaEvent::OutboundQueryCompleted{QueryResult::PutRecord}`].
    ///
    /// The record is always stored locally with the given expiration. If the record's
    /// expiration is `None`, the common case, it does not expire in local storage
    /// but is still replicated with the configured record TTL. To remove the record
    /// locally and stop it from being re-published in the DHT, see [`Kademlia::remove_record`].
    ///
    /// After the initial publication of the record, it is subject to (re-)replication
    /// and (re-)publication as per the configured intervals. Periodic (re-)publication
    /// does not update the record's expiration in local storage, thus a given record
    /// with an explicit expiration will always expire at that instant and until then
    /// is subject to regular (re-)replication and (re-)publication.
    pub fn put_record(
        &mut self,
        mut record: Record,
        quorum: Quorum,
    ) -> Result<QueryId, store::Error> {
        record.publisher = Some(*self.kbuckets.local_key().preimage());
        self.store.put(record.clone())?;
        record.expires = record
            .expires
            .or_else(|| self.record_ttl.map(|ttl| Instant::now() + ttl));
        let quorum = quorum.eval(self.queries.config().replication_factor);
        let target = kbucket::Key::new(record.key.clone());
        let peers = self.kbuckets.closest_keys(&target);
        let context = PutRecordContext::Publish;
        let info = QueryInfo::PutRecord {
            context,
            record,
            quorum,
            phase: PutRecordPhase::GetClosestPeers,
        };
        let inner = QueryInner::new(info);
        Ok(self.queries.add_iter_closest(target.clone(), peers, inner))
    }

    /// Stores a record at specific peers, without storing it locally.
    ///
    /// The given [`Quorum`] is understood in the context of the total
    /// number of distinct peers given.
    ///
    /// If the record's expiration is `None`, the configured record TTL is used.
    ///
    /// > **Note**: This is not a regular Kademlia DHT operation. It needs to be
    /// > used to selectively update or store a record to specific peers
    /// > for the purpose of e.g. making sure these peers have the latest
    /// > "version" of a record or to "cache" a record at further peers
    /// > to increase the lookup success rate on the DHT for other peers.
    /// >
    /// > In particular, there is no automatic storing of records performed, and this
    /// > method must be used to ensure the standard Kademlia
    /// > procedure of "caching" (i.e. storing) a found record at the closest
    /// > node to the key that _did not_ return it.
    pub fn put_record_to<I>(&mut self, mut record: Record, peers: I, quorum: Quorum) -> QueryId
    where
        I: ExactSizeIterator<Item = PeerId>,
    {
        let quorum = if peers.len() > 0 {
            quorum.eval(NonZeroUsize::new(peers.len()).expect("> 0"))
        } else {
            // If no peers are given, we just let the query fail immediately
            // due to the fact that the quorum must be at least one, instead of
            // introducing a new kind of error.
            NonZeroUsize::new(1).expect("1 > 0")
        };
        record.expires = record
            .expires
            .or_else(|| self.record_ttl.map(|ttl| Instant::now() + ttl));
        let context = PutRecordContext::Custom;
        let info = QueryInfo::PutRecord {
            context,
            record,
            quorum,
            phase: PutRecordPhase::PutRecord {
                success: Vec::new(),
                get_closest_peers_stats: QueryStats::empty(),
            },
        };
        let inner = QueryInner::new(info);
        self.queries.add_fixed(peers, inner)
    }

    /// Removes the record with the given key from _local_ storage,
    /// if the local node is the publisher of the record.
    ///
    /// Has no effect if a record for the given key is stored locally but
    /// the local node is not a publisher of the record.
    ///
    /// This is a _local_ operation. However, it also has the effect that
    /// the record will no longer be periodically re-published, allowing the
    /// record to eventually expire throughout the DHT.
    pub fn remove_record(&mut self, key: &record::Key) {
        if let Some(r) = self.store.get(key) {
            if r.publisher.as_ref() == Some(self.kbuckets.local_key().preimage()) {
                self.store.remove(key)
            }
        }
    }

    /// Gets a mutable reference to the record store.
    pub fn store_mut(&mut self) -> &mut TStore {
        &mut self.store
    }

    /// Bootstraps the local node to join the DHT.
    ///
    /// Bootstrapping is a multi-step operation that starts with a lookup of the local node's
    /// own ID in the DHT. This introduces the local node to the other nodes
    /// in the DHT and populates its routing table with the closest neighbours.
    ///
    /// Subsequently, all buckets farther from the bucket of the closest neighbour are
    /// refreshed by initiating an additional bootstrapping query for each such
    /// bucket with random keys.
    ///
    /// Returns `Ok` if bootstrapping has been initiated with a self-lookup, providing the
    /// `QueryId` for the entire bootstrapping process. The progress of bootstrapping is
    /// reported via [`KademliaEvent::OutboundQueryCompleted{QueryResult::Bootstrap}`] events,
    /// with one such event per bootstrapping query.
    ///
    /// Returns `Err` if bootstrapping is impossible due an empty routing table.
    ///
    /// > **Note**: Bootstrapping requires at least one node of the DHT to be known.
    /// > See [`Kademlia::add_address`].
    pub fn bootstrap(&mut self) -> Result<QueryId, NoKnownPeers> {
        let local_key = self.kbuckets.local_key().clone();
        let info = QueryInfo::Bootstrap {
            peer: *local_key.preimage(),
            remaining: None,
            step: ProgressStep::first(),
        };
        let peers = self.kbuckets.closest_keys(&local_key).collect::<Vec<_>>();
        if peers.is_empty() {
            Err(NoKnownPeers())
        } else {
            let inner = QueryInner::new(info);
            Ok(self.queries.add_iter_closest(local_key, peers, inner))
        }
    }

    /// Establishes the local node as a provider of a value for the given key.
    ///
    /// This operation publishes a provider record with the given key and
    /// identity of the local node to the peers closest to the key, thus establishing
    /// the local node as a provider.
    ///
    /// Returns `Ok` if a provider record has been stored locally, providing the
    /// `QueryId` of the initial query that announces the local node as a provider.
    ///
    /// The publication of the provider records is periodically repeated as per the
    /// configured interval, to renew the expiry and account for changes to the DHT
    /// topology. A provider record may be removed from local storage and
    /// thus no longer re-published by calling [`Kademlia::stop_providing`].
    ///
    /// In contrast to the standard Kademlia push-based model for content distribution
    /// implemented by [`Kademlia::put_record`], the provider API implements a
    /// pull-based model that may be used in addition or as an alternative.
    /// The means by which the actual value is obtained from a provider is out of scope
    /// of the libp2p Kademlia provider API.
    ///
    /// The results of the (repeated) provider announcements sent by this node are
    /// reported via [`KademliaEvent::OutboundQueryCompleted{QueryResult::StartProviding}`].
    pub fn start_providing(&mut self, key: record::Key) -> Result<QueryId, store::Error> {
        // Note: We store our own provider records locally without local addresses
        // to avoid redundant storage and outdated addresses. Instead these are
        // acquired on demand when returning a `ProviderRecord` for the local node.
        let local_addrs = Vec::new();
        let record = ProviderRecord::new(
            key.clone(),
            *self.kbuckets.local_key().preimage(),
            local_addrs,
        );
        self.store.add_provider(record)?;
        let target = kbucket::Key::new(key.clone());
        let peers = self.kbuckets.closest_keys(&target);
        let context = AddProviderContext::Publish;
        let info = QueryInfo::AddProvider {
            context,
            key,
            phase: AddProviderPhase::GetClosestPeers,
        };
        let inner = QueryInner::new(info);
        let id = self.queries.add_iter_closest(target.clone(), peers, inner);
        Ok(id)
    }

    /// Stops the local node from announcing that it is a provider for the given key.
    ///
    /// This is a local operation. The local node will still be considered as a
    /// provider for the key by other nodes until these provider records expire.
    pub fn stop_providing(&mut self, key: &record::Key) {
        self.store
            .remove_provider(key, self.kbuckets.local_key().preimage());
    }

    /// Performs a lookup for providers of a value to the given key.
    ///
    /// The result of this operation is delivered in a
    /// reported via [`KademliaEvent::OutboundQueryCompleted{QueryResult::GetProviders}`].
    pub fn get_providers(&mut self, key: record::Key) -> QueryId {
        let providers: HashSet<_> = self
            .store
            .providers(&key)
            .into_iter()
            .filter(|p| !p.is_expired(Instant::now()))
            .map(|p| p.provider)
            .collect();

        let step = ProgressStep::first();

        let info = QueryInfo::GetProviders {
            key: key.clone(),
            providers_found: providers.len(),
            step: if providers.is_empty() {
                step.clone()
            } else {
                step.next()
            },
        };

        let target = kbucket::Key::new(key.clone());
        let peers = self.kbuckets.closest_keys(&target);
        let inner = QueryInner::new(info);
        let id = self.queries.add_iter_closest(target.clone(), peers, inner);

        // No queries were actually done for the results yet.
        let stats = QueryStats::empty();

        if !providers.is_empty() {
            self.queued_events
                .push_back(NetworkBehaviourAction::GenerateEvent(
                    KademliaEvent::OutboundQueryProgressed {
                        id,
                        result: QueryResult::GetProviders(Ok(GetProvidersOk::FoundProviders {
                            key,
                            providers,
                        })),
                        step,
                        stats,
                    },
                ));
        }
        id
    }

    /// Processes discovered peers from a successful request in an iterative `Query`.
    fn discovered<'a, I>(&'a mut self, query_id: &QueryId, source: &PeerId, peers: I)
    where
        I: Iterator<Item = &'a KadPeer> + Clone,
    {
        let local_id = self.kbuckets.local_key().preimage();
        let others_iter = peers.filter(|p| &p.node_id != local_id);
        if let Some(query) = self.queries.get_mut(query_id) {
            log::trace!("Request to {:?} in query {:?} succeeded.", source, query_id);
            for peer in others_iter.clone() {
                log::trace!(
                    "Peer {:?} reported by {:?} in query {:?}.",
                    peer,
                    source,
                    query_id
                );
                let addrs = peer.multiaddrs.iter().cloned().collect();
                query.inner.addresses.insert(peer.node_id, addrs);
            }
            query.on_success(source, others_iter.cloned().map(|kp| kp.node_id))
        }
    }

    /// Finds the closest peers to a `target` in the context of a request by
    /// the `source` peer, such that the `source` peer is never included in the
    /// result.
    fn find_closest<T: Clone>(
        &mut self,
        target: &kbucket::Key<T>,
        source: &PeerId,
    ) -> Vec<KadPeer> {
        if target == self.kbuckets.local_key() {
            Vec::new()
        } else {
            self.kbuckets
                .closest(target)
                .filter(|e| e.node.key.preimage() != source)
                .take(self.queries.config().replication_factor.get())
                .map(KadPeer::from)
                .collect()
        }
    }

    /// Collects all peers who are known to be providers of the value for a given `Multihash`.
    fn provider_peers(&mut self, key: &record::Key, source: &PeerId) -> Vec<KadPeer> {
        let kbuckets = &mut self.kbuckets;
        let connected = &mut self.connected_peers;
        let listen_addresses = &self.listen_addresses;
        let external_addresses = &self.external_addresses;

        self.store
            .providers(key)
            .into_iter()
            .filter_map(move |p| {
                if &p.provider != source {
                    let node_id = p.provider;
                    let multiaddrs = p.addresses;
                    let connection_ty = if connected.contains(&node_id) {
                        KadConnectionType::Connected
                    } else {
                        KadConnectionType::NotConnected
                    };
                    if multiaddrs.is_empty() {
                        // The provider is either the local node and we fill in
                        // the local addresses on demand, or it is a legacy
                        // provider record without addresses, in which case we
                        // try to find addresses in the routing table, as was
                        // done before provider records were stored along with
                        // their addresses.
                        if &node_id == kbuckets.local_key().preimage() {
                            Some(
                                listen_addresses
                                    .iter()
                                    .chain(external_addresses.iter())
                                    .cloned()
                                    .collect::<Vec<_>>(),
                            )
                        } else {
                            let key = kbucket::Key::from(node_id);
                            kbuckets
                                .entry(&key)
                                .view()
                                .map(|e| e.node.value.clone().into_vec())
                        }
                    } else {
                        Some(multiaddrs)
                    }
                    .map(|multiaddrs| KadPeer {
                        node_id,
                        multiaddrs,
                        connection_ty,
                    })
                } else {
                    None
                }
            })
            .take(self.queries.config().replication_factor.get())
            .collect()
    }

    /// Starts an iterative `ADD_PROVIDER` query for the given key.
    fn start_add_provider(&mut self, key: record::Key, context: AddProviderContext) {
        let info = QueryInfo::AddProvider {
            context,
            key: key.clone(),
            phase: AddProviderPhase::GetClosestPeers,
        };
        let target = kbucket::Key::new(key);
        let peers = self.kbuckets.closest_keys(&target);
        let inner = QueryInner::new(info);
        self.queries.add_iter_closest(target.clone(), peers, inner);
    }

    /// Starts an iterative `PUT_VALUE` query for the given record.
    fn start_put_record(&mut self, record: Record, quorum: Quorum, context: PutRecordContext) {
        let quorum = quorum.eval(self.queries.config().replication_factor);
        let target = kbucket::Key::new(record.key.clone());
        let peers = self.kbuckets.closest_keys(&target);
        let info = QueryInfo::PutRecord {
            record,
            quorum,
            context,
            phase: PutRecordPhase::GetClosestPeers,
        };
        let inner = QueryInner::new(info);
        self.queries.add_iter_closest(target.clone(), peers, inner);
    }

    /// Updates the routing table with a new connection status and address of a peer.
    fn connection_updated(
        &mut self,
        peer: PeerId,
        address: Option<Multiaddr>,
        new_status: NodeStatus,
    ) {
        let key = kbucket::Key::from(peer);
        match self.kbuckets.entry(&key) {
            kbucket::Entry::Present(mut entry, old_status) => {
                if old_status != new_status {
                    entry.update(new_status)
                }
                if let Some(address) = address {
                    if entry.value().insert(address) {
                        self.queued_events
                            .push_back(NetworkBehaviourAction::GenerateEvent(
                                KademliaEvent::RoutingUpdated {
                                    peer,
                                    is_new_peer: false,
                                    addresses: entry.value().clone(),
                                    old_peer: None,
                                    bucket_range: self
                                        .kbuckets
                                        .bucket(&key)
                                        .map(|b| b.range())
                                        .expect("Not kbucket::Entry::SelfEntry."),
                                },
                            ))
                    }
                }
            }

            kbucket::Entry::Pending(mut entry, old_status) => {
                if let Some(address) = address {
                    entry.value().insert(address);
                }
                if old_status != new_status {
                    entry.update(new_status);
                }
            }

            kbucket::Entry::Absent(entry) => {
                // Only connected nodes with a known address are newly inserted.
                if new_status != NodeStatus::Connected {
                    return;
                }
                match (address, self.kbucket_inserts) {
                    (None, _) => {
                        self.queued_events
                            .push_back(NetworkBehaviourAction::GenerateEvent(
                                KademliaEvent::UnroutablePeer { peer },
                            ));
                    }
                    (Some(a), KademliaBucketInserts::Manual) => {
                        self.queued_events
                            .push_back(NetworkBehaviourAction::GenerateEvent(
                                KademliaEvent::RoutablePeer { peer, address: a },
                            ));
                    }
                    (Some(a), KademliaBucketInserts::OnConnected) => {
                        let addresses = Addresses::new(a);
                        match entry.insert(addresses.clone(), new_status) {
                            kbucket::InsertResult::Inserted => {
                                let event = KademliaEvent::RoutingUpdated {
                                    peer,
                                    is_new_peer: true,
                                    addresses,
                                    old_peer: None,
                                    bucket_range: self
                                        .kbuckets
                                        .bucket(&key)
                                        .map(|b| b.range())
                                        .expect("Not kbucket::Entry::SelfEntry."),
                                };
                                self.queued_events
                                    .push_back(NetworkBehaviourAction::GenerateEvent(event));
                            }
                            kbucket::InsertResult::Full => {
                                debug!("Bucket full. Peer not added to routing table: {}", peer);
                                let address = addresses.first().clone();
                                self.queued_events.push_back(
                                    NetworkBehaviourAction::GenerateEvent(
                                        KademliaEvent::RoutablePeer { peer, address },
                                    ),
                                );
                            }
                            kbucket::InsertResult::Pending { disconnected } => {
                                let address = addresses.first().clone();
                                self.queued_events.push_back(
                                    NetworkBehaviourAction::GenerateEvent(
                                        KademliaEvent::PendingRoutablePeer { peer, address },
                                    ),
                                );

                                // `disconnected` might already be in the process of re-connecting.
                                // In other words `disconnected` might have already re-connected but
                                // is not yet confirmed to support the Kademlia protocol via
                                // [`KademliaHandlerEvent::ProtocolConfirmed`].
                                //
                                // Only try dialing peer if not currently connected.
                                if !self.connected_peers.contains(disconnected.preimage()) {
                                    let handler = self.new_handler();
                                    self.queued_events.push_back(NetworkBehaviourAction::Dial {
                                        opts: DialOpts::peer_id(disconnected.into_preimage())
                                            .build(),
                                        handler,
                                    })
                                }
                            }
                        }
                    }
                }
            }
            _ => {}
        }
    }

    /// Handles a finished (i.e. successful) query.
    fn query_finished(&mut self, q: Query<QueryInner>) -> Option<KademliaEvent> {
        let query_id = q.id();
        log::trace!("Query {:?} finished.", query_id);
        let result = q.into_result();
        match result.inner.info {
            QueryInfo::Bootstrap {
                peer,
                remaining,
                mut step,
            } => {
                let local_key = self.kbuckets.local_key().clone();
                let mut remaining = remaining.unwrap_or_else(|| {
                    debug_assert_eq!(&peer, local_key.preimage());
                    // The lookup for the local key finished. To complete the bootstrap process,
                    // a bucket refresh should be performed for every bucket farther away than
                    // the first non-empty bucket (which are most likely no more than the last
                    // few, i.e. farthest, buckets).
                    self.kbuckets
                        .iter()
                        .skip_while(|b| b.is_empty())
                        .skip(1) // Skip the bucket with the closest neighbour.
                        .map(|b| {
                            // Try to find a key that falls into the bucket. While such keys can
                            // be generated fully deterministically, the current libp2p kademlia
                            // wire protocol requires transmission of the preimages of the actual
                            // keys in the DHT keyspace, hence for now this is just a "best effort"
                            // to find a key that hashes into a specific bucket. The probabilities
                            // of finding a key in the bucket `b` with as most 16 trials are as
                            // follows:
                            //
                            // Pr(bucket-255) = 1 - (1/2)^16   ~= 1
                            // Pr(bucket-254) = 1 - (3/4)^16   ~= 1
                            // Pr(bucket-253) = 1 - (7/8)^16   ~= 0.88
                            // Pr(bucket-252) = 1 - (15/16)^16 ~= 0.64
                            // ...
                            let mut target = kbucket::Key::from(PeerId::random());
                            for _ in 0..16 {
                                let d = local_key.distance(&target);
                                if b.contains(&d) {
                                    break;
                                }
                                target = kbucket::Key::from(PeerId::random());
                            }
                            target
                        })
                        .collect::<Vec<_>>()
                        .into_iter()
                });

                let num_remaining = remaining.len() as u32;

                if let Some(target) = remaining.next() {
                    let info = QueryInfo::Bootstrap {
                        peer: *target.preimage(),
                        remaining: Some(remaining),
                        step: step.next(),
                    };
                    let peers = self.kbuckets.closest_keys(&target);
                    let inner = QueryInner::new(info);
                    self.queries
                        .continue_iter_closest(query_id, target.clone(), peers, inner);
                } else {
                    step.last = true;
                };

                Some(KademliaEvent::OutboundQueryProgressed {
                    id: query_id,
                    stats: result.stats,
                    result: QueryResult::Bootstrap(Ok(BootstrapOk {
                        peer,
                        num_remaining,
                    })),
                    step,
                })
            }

            QueryInfo::GetClosestPeers { key, mut step } => {
                step.last = true;

                Some(KademliaEvent::OutboundQueryProgressed {
                    id: query_id,
                    stats: result.stats,
                    result: QueryResult::GetClosestPeers(Ok(GetClosestPeersOk {
                        key,
                        peers: result.peers.collect(),
                    })),
                    step,
                })
            }

            QueryInfo::GetProviders { mut step, .. } => {
                step.last = true;

                Some(KademliaEvent::OutboundQueryProgressed {
                    id: query_id,
                    stats: result.stats,
                    result: QueryResult::GetProviders(Ok(
                        GetProvidersOk::FinishedWithNoAdditionalRecord {
                            closest_peers: result.peers.collect(),
                        },
                    )),
                    step,
                })
            }

            QueryInfo::AddProvider {
                context,
                key,
                phase: AddProviderPhase::GetClosestPeers,
            } => {
                let provider_id = self.local_peer_id;
                let external_addresses = self.external_addresses.iter().cloned().collect();
                let inner = QueryInner::new(QueryInfo::AddProvider {
                    context,
                    key,
                    phase: AddProviderPhase::AddProvider {
                        provider_id,
                        external_addresses,
                        get_closest_peers_stats: result.stats,
                    },
                });
                self.queries.continue_fixed(query_id, result.peers, inner);
                None
            }

            QueryInfo::AddProvider {
                context,
                key,
                phase:
                    AddProviderPhase::AddProvider {
                        get_closest_peers_stats,
                        ..
                    },
            } => match context {
                AddProviderContext::Publish => Some(KademliaEvent::OutboundQueryProgressed {
                    id: query_id,
                    stats: get_closest_peers_stats.merge(result.stats),
                    result: QueryResult::StartProviding(Ok(AddProviderOk { key })),
                    step: ProgressStep::first_and_last(),
                }),
                AddProviderContext::Republish => Some(KademliaEvent::OutboundQueryProgressed {
                    id: query_id,
                    stats: get_closest_peers_stats.merge(result.stats),
                    result: QueryResult::RepublishProvider(Ok(AddProviderOk { key })),
                    step: ProgressStep::first_and_last(),
                }),
            },

            QueryInfo::GetRecord {
                key,
                mut step,
                found_a_record,
                cache_candidates,
            } => {
                step.last = true;

                let results = if found_a_record {
                    Ok(GetRecordOk::FinishedWithNoAdditionalRecord { cache_candidates })
                } else {
                    Err(GetRecordError::NotFound {
                        key,
                        closest_peers: result.peers.collect(),
                    })
                };
                Some(KademliaEvent::OutboundQueryProgressed {
                    id: query_id,
                    stats: result.stats,
                    result: QueryResult::GetRecord(results),
                    step,
                })
            }

            QueryInfo::PutRecord {
                context,
                record,
                quorum,
                phase: PutRecordPhase::GetClosestPeers,
            } => {
                let info = QueryInfo::PutRecord {
                    context,
                    record,
                    quorum,
                    phase: PutRecordPhase::PutRecord {
                        success: vec![],
                        get_closest_peers_stats: result.stats,
                    },
                };
                let inner = QueryInner::new(info);
                self.queries.continue_fixed(query_id, result.peers, inner);
                None
            }

            QueryInfo::PutRecord {
                context,
                record,
                quorum,
                phase:
                    PutRecordPhase::PutRecord {
                        success,
                        get_closest_peers_stats,
                    },
            } => {
                let mk_result = |key: record::Key| {
                    if success.len() >= quorum.get() {
                        Ok(PutRecordOk { key })
                    } else {
                        Err(PutRecordError::QuorumFailed {
                            key,
                            quorum,
                            success,
                        })
                    }
                };
                match context {
                    PutRecordContext::Publish | PutRecordContext::Custom => {
                        Some(KademliaEvent::OutboundQueryProgressed {
                            id: query_id,
                            stats: get_closest_peers_stats.merge(result.stats),
                            result: QueryResult::PutRecord(mk_result(record.key)),
                            step: ProgressStep::first_and_last(),
                        })
                    }
                    PutRecordContext::Republish => Some(KademliaEvent::OutboundQueryProgressed {
                        id: query_id,
                        stats: get_closest_peers_stats.merge(result.stats),
                        result: QueryResult::RepublishRecord(mk_result(record.key)),
                        step: ProgressStep::first_and_last(),
                    }),
                    PutRecordContext::Replicate => {
                        debug!("Record replicated: {:?}", record.key);
                        None
                    }
                }
            }
        }
    }

    /// Handles a query that timed out.
    fn query_timeout(&mut self, query: Query<QueryInner>) -> Option<KademliaEvent> {
        let query_id = query.id();
        log::trace!("Query {:?} timed out.", query_id);
        let result = query.into_result();
        match result.inner.info {
            QueryInfo::Bootstrap {
                peer,
                mut remaining,
                mut step,
            } => {
                let num_remaining = remaining.as_ref().map(|r| r.len().saturating_sub(1) as u32);

                // Continue with the next bootstrap query if `remaining` is not empty.
                if let Some((target, remaining)) =
                    remaining.take().and_then(|mut r| Some((r.next()?, r)))
                {
                    let info = QueryInfo::Bootstrap {
                        peer: target.clone().into_preimage(),
                        remaining: Some(remaining),
                        step: step.next(),
                    };
                    let peers = self.kbuckets.closest_keys(&target);
                    let inner = QueryInner::new(info);
                    self.queries
                        .continue_iter_closest(query_id, target.clone(), peers, inner);
                } else {
                    step.last = true;
                }

                Some(KademliaEvent::OutboundQueryProgressed {
                    id: query_id,
                    stats: result.stats,
                    result: QueryResult::Bootstrap(Err(BootstrapError::Timeout {
                        peer,
                        num_remaining,
                    })),
                    step,
                })
            }

            QueryInfo::AddProvider { context, key, .. } => Some(match context {
                AddProviderContext::Publish => KademliaEvent::OutboundQueryProgressed {
                    id: query_id,
                    stats: result.stats,
                    result: QueryResult::StartProviding(Err(AddProviderError::Timeout { key })),
                    step: ProgressStep::first_and_last(),
                },
                AddProviderContext::Republish => KademliaEvent::OutboundQueryProgressed {
                    id: query_id,
                    stats: result.stats,
                    result: QueryResult::RepublishProvider(Err(AddProviderError::Timeout { key })),
                    step: ProgressStep::first_and_last(),
                },
            }),

            QueryInfo::GetClosestPeers { key, mut step } => {
                step.last = true;

                Some(KademliaEvent::OutboundQueryProgressed {
                    id: query_id,
                    stats: result.stats,
                    result: QueryResult::GetClosestPeers(Err(GetClosestPeersError::Timeout {
                        key,
                        peers: result.peers.collect(),
                    })),
                    step,
                })
            }

            QueryInfo::PutRecord {
                record,
                quorum,
                context,
                phase,
            } => {
                let err = Err(PutRecordError::Timeout {
                    key: record.key,
                    quorum,
                    success: match phase {
                        PutRecordPhase::GetClosestPeers => vec![],
                        PutRecordPhase::PutRecord { ref success, .. } => success.clone(),
                    },
                });
                match context {
                    PutRecordContext::Publish | PutRecordContext::Custom => {
                        Some(KademliaEvent::OutboundQueryProgressed {
                            id: query_id,
                            stats: result.stats,
                            result: QueryResult::PutRecord(err),
                            step: ProgressStep::first_and_last(),
                        })
                    }
                    PutRecordContext::Republish => Some(KademliaEvent::OutboundQueryProgressed {
                        id: query_id,
                        stats: result.stats,
                        result: QueryResult::RepublishRecord(err),
                        step: ProgressStep::first_and_last(),
                    }),
                    PutRecordContext::Replicate => match phase {
                        PutRecordPhase::GetClosestPeers => {
                            warn!("Locating closest peers for replication failed: {:?}", err);
                            None
                        }
                        PutRecordPhase::PutRecord { .. } => {
                            debug!("Replicating record failed: {:?}", err);
                            None
                        }
                    },
                }
            }

            QueryInfo::GetRecord { key, mut step, .. } => {
                step.last = true;

                Some(KademliaEvent::OutboundQueryProgressed {
                    id: query_id,
                    stats: result.stats,
                    result: QueryResult::GetRecord(Err(GetRecordError::Timeout { key })),
                    step,
                })
            }

            QueryInfo::GetProviders { key, mut step, .. } => {
                step.last = true;

                Some(KademliaEvent::OutboundQueryProgressed {
                    id: query_id,
                    stats: result.stats,
                    result: QueryResult::GetProviders(Err(GetProvidersError::Timeout {
                        key,
                        closest_peers: result.peers.collect(),
                    })),
                    step,
                })
            }
        }
    }

    /// Processes a record received from a peer.
    fn record_received(
        &mut self,
        source: PeerId,
        connection: ConnectionId,
        request_id: KademliaRequestId,
        mut record: Record,
    ) {
        if record.publisher.as_ref() == Some(self.kbuckets.local_key().preimage()) {
            // If the (alleged) publisher is the local node, do nothing. The record of
            // the original publisher should never change as a result of replication
            // and the publisher is always assumed to have the "right" value.
            self.queued_events
                .push_back(NetworkBehaviourAction::NotifyHandler {
                    peer_id: source,
                    handler: NotifyHandler::One(connection),
                    event: KademliaHandlerIn::PutRecordRes {
                        key: record.key,
                        value: record.value,
                        request_id,
                    },
                });
            return;
        }

        let now = Instant::now();

        // Calculate the expiration exponentially inversely proportional to the
        // number of nodes between the local node and the closest node to the key
        // (beyond the replication factor). This ensures avoiding over-caching
        // outside of the k closest nodes to a key.
        let target = kbucket::Key::new(record.key.clone());
        let num_between = self.kbuckets.count_nodes_between(&target);
        let k = self.queries.config().replication_factor.get();
        let num_beyond_k = (usize::max(k, num_between) - k) as u32;
        let expiration = self
            .record_ttl
            .map(|ttl| now + exp_decrease(ttl, num_beyond_k));
        // The smaller TTL prevails. Only if neither TTL is set is the record
        // stored "forever".
        record.expires = record.expires.or(expiration).min(expiration);

        if let Some(job) = self.put_record_job.as_mut() {
            // Ignore the record in the next run of the replication
            // job, since we can assume the sender replicated the
            // record to the k closest peers. Effectively, only
            // one of the k closest peers performs a replication
            // in the configured interval, assuming a shared interval.
            job.skip(record.key.clone())
        }

        // While records received from a publisher, as well as records that do
        // not exist locally should always (attempted to) be stored, there is a
        // choice here w.r.t. the handling of replicated records whose keys refer
        // to records that exist locally: The value and / or the publisher may
        // either be overridden or left unchanged. At the moment and in the
        // absence of a decisive argument for another option, both are always
        // overridden as it avoids having to load the existing record in the
        // first place.

        if !record.is_expired(now) {
            // The record is cloned because of the weird libp2p protocol
            // requirement to send back the value in the response, although this
            // is a waste of resources.
            match self.record_filtering {
                KademliaStoreInserts::Unfiltered => match self.store.put(record.clone()) {
                    Ok(()) => {
                        debug!(
                            "Record stored: {:?}; {} bytes",
                            record.key,
                            record.value.len()
                        );
                        self.queued_events
                            .push_back(NetworkBehaviourAction::GenerateEvent(
                                KademliaEvent::InboundRequest {
                                    request: InboundRequest::PutRecord {
                                        source,
                                        connection,
                                        record: None,
                                    },
                                },
                            ));
                    }
                    Err(e) => {
                        info!("Record not stored: {:?}", e);
                        self.queued_events
                            .push_back(NetworkBehaviourAction::NotifyHandler {
                                peer_id: source,
                                handler: NotifyHandler::One(connection),
                                event: KademliaHandlerIn::Reset(request_id),
                            });

                        return;
                    }
                },
                KademliaStoreInserts::FilterBoth => {
                    self.queued_events
                        .push_back(NetworkBehaviourAction::GenerateEvent(
                            KademliaEvent::InboundRequest {
                                request: InboundRequest::PutRecord {
                                    source,
                                    connection,
                                    record: Some(record.clone()),
                                },
                            },
                        ));
                }
            }
        }

        // The remote receives a [`KademliaHandlerIn::PutRecordRes`] even in the
        // case where the record is discarded due to being expired. Given that
        // the remote sent the local node a [`KademliaHandlerEvent::PutRecord`]
        // request, the remote perceives the local node as one node among the k
        // closest nodes to the target. In addition returning
        // [`KademliaHandlerIn::PutRecordRes`] does not reveal any internal
        // information to a possibly malicious remote node.
        self.queued_events
            .push_back(NetworkBehaviourAction::NotifyHandler {
                peer_id: source,
                handler: NotifyHandler::One(connection),
                event: KademliaHandlerIn::PutRecordRes {
                    key: record.key,
                    value: record.value,
                    request_id,
                },
            })
    }

    /// Processes a provider record received from a peer.
    fn provider_received(&mut self, key: record::Key, provider: KadPeer) {
        if &provider.node_id != self.kbuckets.local_key().preimage() {
            let record = ProviderRecord {
                key,
                provider: provider.node_id,
                expires: self.provider_record_ttl.map(|ttl| Instant::now() + ttl),
                addresses: provider.multiaddrs,
            };
            match self.record_filtering {
                KademliaStoreInserts::Unfiltered => {
                    if let Err(e) = self.store.add_provider(record) {
                        info!("Provider record not stored: {:?}", e);
                        return;
                    }

                    self.queued_events
                        .push_back(NetworkBehaviourAction::GenerateEvent(
                            KademliaEvent::InboundRequest {
                                request: InboundRequest::AddProvider { record: None },
                            },
                        ));
                }
                KademliaStoreInserts::FilterBoth => {
                    self.queued_events
                        .push_back(NetworkBehaviourAction::GenerateEvent(
                            KademliaEvent::InboundRequest {
                                request: InboundRequest::AddProvider {
                                    record: Some(record),
                                },
                            },
                        ));
                }
            }
        }
    }

    fn address_failed(&mut self, peer_id: PeerId, address: &Multiaddr) {
        let key = kbucket::Key::from(peer_id);

        if let Some(addrs) = self.kbuckets.entry(&key).value() {
            // TODO: Ideally, the address should only be removed if the error can
            // be classified as "permanent" but since `err` is currently a borrowed
            // trait object without a `'static` bound, even downcasting for inspection
            // of the error is not possible (and also not truly desirable or ergonomic).
            // The error passed in should rather be a dedicated enum.
            if addrs.remove(address).is_ok() {
                debug!(
                    "Address '{}' removed from peer '{}' due to error.",
                    address, peer_id
                );
            } else {
                // Despite apparently having no reachable address (any longer),
                // the peer is kept in the routing table with the last address to avoid
                // (temporary) loss of network connectivity to "flush" the routing
                // table. Once in, a peer is only removed from the routing table
                // if it is the least recently connected peer, currently disconnected
                // and is unreachable in the context of another peer pending insertion
                // into the same bucket. This is handled transparently by the
                // `KBucketsTable` and takes effect through `KBucketsTable::take_applied_pending`
                // within `Kademlia::poll`.
                debug!(
                    "Last remaining address '{}' of peer '{}' is unreachable.",
                    address, peer_id,
                )
            }
        }

        for query in self.queries.iter_mut() {
            if let Some(addrs) = query.inner.addresses.get_mut(&peer_id) {
                addrs.retain(|a| a != address);
            }
        }
    }

    fn on_connection_established(
        &mut self,
        ConnectionEstablished {
            peer_id,
            failed_addresses,
            other_established,
            ..
        }: ConnectionEstablished,
    ) {
        for addr in failed_addresses {
            self.address_failed(peer_id, addr);
        }

        // When a connection is established, we don't know yet whether the
        // remote supports the configured protocol name. Only once a connection
        // handler reports [`KademliaHandlerEvent::ProtocolConfirmed`] do we
        // update the local routing table.

        // Peer's first connection.
        if other_established == 0 {
            // Queue events for sending pending RPCs to the connected peer.
            // There can be only one pending RPC for a particular peer and query per definition.
            for (peer_id, event) in self.queries.iter_mut().filter_map(|q| {
                q.inner
                    .pending_rpcs
                    .iter()
                    .position(|(p, _)| p == &peer_id)
                    .map(|p| q.inner.pending_rpcs.remove(p))
            }) {
                self.queued_events
                    .push_back(NetworkBehaviourAction::NotifyHandler {
                        peer_id,
                        event,
                        handler: NotifyHandler::Any,
                    });
            }

            self.connected_peers.insert(peer_id);
        }
    }

    fn on_address_change(
        &mut self,
        AddressChange {
            peer_id: peer,
            old,
            new,
            ..
        }: AddressChange,
    ) {
        let (old, new) = (old.get_remote_address(), new.get_remote_address());

        // Update routing table.
        if let Some(addrs) = self.kbuckets.entry(&kbucket::Key::from(peer)).value() {
            if addrs.replace(old, new) {
                debug!(
                    "Address '{}' replaced with '{}' for peer '{}'.",
                    old, new, peer
                );
            } else {
                debug!(
                    "Address '{}' not replaced with '{}' for peer '{}' as old address wasn't \
                     present.",
                    old, new, peer
                );
            }
        } else {
            debug!(
                "Address '{}' not replaced with '{}' for peer '{}' as peer is not present in the \
                 routing table.",
                old, new, peer
            );
        }

        // Update query address cache.
        //
        // Given two connected nodes: local node A and remote node B. Say node B
        // is not in node A's routing table. Additionally node B is part of the
        // `QueryInner::addresses` list of an ongoing query on node A. Say Node
        // B triggers an address change and then disconnects. Later on the
        // earlier mentioned query on node A would like to connect to node B.
        // Without replacing the address in the `QueryInner::addresses` set node
        // A would attempt to dial the old and not the new address.
        //
        // While upholding correctness, iterating through all discovered
        // addresses of a peer in all currently ongoing queries might have a
        // large performance impact. If so, the code below might be worth
        // revisiting.
        for query in self.queries.iter_mut() {
            if let Some(addrs) = query.inner.addresses.get_mut(&peer) {
                for addr in addrs.iter_mut() {
                    if addr == old {
                        *addr = new.clone();
                    }
                }
            }
        }
    }

    fn on_dial_failure(
        &mut self,
        DialFailure { peer_id, error, .. }: DialFailure<
            <Self as NetworkBehaviour>::ConnectionHandler,
        >,
    ) {
        let peer_id = match peer_id {
            Some(id) => id,
            // Not interested in dial failures to unknown peers.
            None => return,
        };

        match error {
            DialError::Banned
            | DialError::ConnectionLimit(_)
            | DialError::LocalPeerId
            | DialError::InvalidPeerId { .. }
            | DialError::WrongPeerId { .. }
            | DialError::Aborted
            | DialError::ConnectionIo(_)
            | DialError::Transport(_)
            | DialError::NoAddresses => {
                if let DialError::Transport(addresses) = error {
                    for (addr, _) in addresses {
                        self.address_failed(peer_id, addr)
                    }
                }

                for query in self.queries.iter_mut() {
                    query.on_failure(&peer_id);
                }
            }
            DialError::DialPeerConditionFalse(
                dial_opts::PeerCondition::Disconnected | dial_opts::PeerCondition::NotDialing,
            ) => {
                // We might (still) be connected, or about to be connected, thus do not report the
                // failure to the queries.
            }
            DialError::DialPeerConditionFalse(dial_opts::PeerCondition::Always) => {
                unreachable!("DialPeerCondition::Always can not trigger DialPeerConditionFalse.");
            }
        }
    }

    fn on_connection_closed(
        &mut self,
        ConnectionClosed {
            peer_id,
            remaining_established,
            ..
        }: ConnectionClosed<<Self as NetworkBehaviour>::ConnectionHandler>,
    ) {
        if remaining_established == 0 {
            for query in self.queries.iter_mut() {
                query.on_failure(&peer_id);
            }
            self.connection_updated(peer_id, None, NodeStatus::Disconnected);
            self.connected_peers.remove(&peer_id);
        }
    }
}

/// Exponentially decrease the given duration (base 2).
fn exp_decrease(ttl: Duration, exp: u32) -> Duration {
    Duration::from_secs(ttl.as_secs().checked_shr(exp).unwrap_or(0))
}

impl<TStore> NetworkBehaviour for Kademlia<TStore>
where
    TStore: RecordStore + Send + 'static,
{
    type ConnectionHandler = KademliaHandlerProto<QueryId>;
    type OutEvent = KademliaEvent;

    fn new_handler(&mut self) -> Self::ConnectionHandler {
        KademliaHandlerProto::new(KademliaHandlerConfig {
            protocol_config: self.protocol_config.clone(),
            allow_listening: true,
            idle_timeout: self.connection_idle_timeout,
        })
    }

    fn addresses_of_peer(&mut self, peer_id: &PeerId) -> Vec<Multiaddr> {
        // We should order addresses from decreasing likelyhood of connectivity, so start with
        // the addresses of that peer in the k-buckets.
        let key = kbucket::Key::from(*peer_id);
        let mut peer_addrs =
            if let kbucket::Entry::Present(mut entry, _) = self.kbuckets.entry(&key) {
                let addrs = entry.value().iter().cloned().collect::<Vec<_>>();
                debug_assert!(!addrs.is_empty(), "Empty peer addresses in routing table.");
                addrs
            } else {
                Vec::new()
            };

        // We add to that a temporary list of addresses from the ongoing queries.
        for query in self.queries.iter() {
            if let Some(addrs) = query.inner.addresses.get(peer_id) {
                peer_addrs.extend(addrs.iter().cloned())
            }
        }

        peer_addrs
    }

    fn on_connection_handler_event(
        &mut self,
        source: PeerId,
        connection: ConnectionId,
        event: KademliaHandlerEvent<QueryId>,
    ) {
        match event {
            KademliaHandlerEvent::ProtocolConfirmed { endpoint } => {
                debug_assert!(self.connected_peers.contains(&source));
                // The remote's address can only be put into the routing table,
                // and thus shared with other nodes, if the local node is the dialer,
                // since the remote address on an inbound connection may be specific
                // to that connection (e.g. typically the TCP port numbers).
                let address = match endpoint {
                    ConnectedPoint::Dialer { address, .. } => Some(address),
                    ConnectedPoint::Listener { .. } => None,
                };
                self.connection_updated(source, address, NodeStatus::Connected);
            }

            KademliaHandlerEvent::FindNodeReq { key, request_id } => {
                let closer_peers = self.find_closest(&kbucket::Key::new(key), &source);

                self.queued_events
                    .push_back(NetworkBehaviourAction::GenerateEvent(
                        KademliaEvent::InboundRequest {
                            request: InboundRequest::FindNode {
                                num_closer_peers: closer_peers.len(),
                            },
                        },
                    ));

                self.queued_events
                    .push_back(NetworkBehaviourAction::NotifyHandler {
                        peer_id: source,
                        handler: NotifyHandler::One(connection),
                        event: KademliaHandlerIn::FindNodeRes {
                            closer_peers,
                            request_id,
                        },
                    });
            }

            KademliaHandlerEvent::FindNodeRes {
                closer_peers,
                user_data,
            } => {
                self.discovered(&user_data, &source, closer_peers.iter());
            }

            KademliaHandlerEvent::GetProvidersReq { key, request_id } => {
                let provider_peers = self.provider_peers(&key, &source);
                let closer_peers = self.find_closest(&kbucket::Key::new(key), &source);

                self.queued_events
                    .push_back(NetworkBehaviourAction::GenerateEvent(
                        KademliaEvent::InboundRequest {
                            request: InboundRequest::GetProvider {
                                num_closer_peers: closer_peers.len(),
                                num_provider_peers: provider_peers.len(),
                            },
                        },
                    ));

                self.queued_events
                    .push_back(NetworkBehaviourAction::NotifyHandler {
                        peer_id: source,
                        handler: NotifyHandler::One(connection),
                        event: KademliaHandlerIn::GetProvidersRes {
                            closer_peers,
                            provider_peers,
                            request_id,
                        },
                    });
            }

            KademliaHandlerEvent::GetProvidersRes {
                closer_peers,
                provider_peers,
                user_data,
            } => {
                let peers = closer_peers.iter().chain(provider_peers.iter());
                self.discovered(&user_data, &source, peers);
                if let Some(query) = self.queries.get_mut(&user_data) {
                    let stats = query.stats().clone();
                    if let QueryInfo::GetProviders {
                        ref key,
                        ref mut providers_found,
                        ref mut step,
                        ..
                    } = query.inner.info
                    {
                        *providers_found += provider_peers.len();
                        let providers = provider_peers.iter().map(|p| p.node_id).collect();

                        self.queued_events
                            .push_back(NetworkBehaviourAction::GenerateEvent(
                                KademliaEvent::OutboundQueryProgressed {
                                    id: user_data,
                                    result: QueryResult::GetProviders(Ok(
                                        GetProvidersOk::FoundProviders {
                                            key: key.clone(),
                                            providers,
                                        },
                                    )),
                                    step: step.clone(),
                                    stats,
                                },
                            ));
                        *step = step.next();
                    }
                }
            }

            KademliaHandlerEvent::QueryError { user_data, error } => {
                log::debug!(
                    "Request to {:?} in query {:?} failed with {:?}",
                    source,
                    user_data,
                    error
                );
                // If the query to which the error relates is still active,
                // signal the failure w.r.t. `source`.
                if let Some(query) = self.queries.get_mut(&user_data) {
                    query.on_failure(&source)
                }
            }

            KademliaHandlerEvent::AddProvider { key, provider } => {
                // Only accept a provider record from a legitimate peer.
                if provider.node_id != source {
                    return;
                }

                self.provider_received(key, provider);
            }

            KademliaHandlerEvent::GetRecord { key, request_id } => {
                // Lookup the record locally.
                let record = match self.store.get(&key) {
                    Some(record) => {
                        if record.is_expired(Instant::now()) {
                            self.store.remove(&key);
                            None
                        } else {
                            Some(record.into_owned())
                        }
                    }
                    None => None,
                };

                let closer_peers = self.find_closest(&kbucket::Key::new(key), &source);

                self.queued_events
                    .push_back(NetworkBehaviourAction::GenerateEvent(
                        KademliaEvent::InboundRequest {
                            request: InboundRequest::GetRecord {
                                num_closer_peers: closer_peers.len(),
                                present_locally: record.is_some(),
                            },
                        },
                    ));

                self.queued_events
                    .push_back(NetworkBehaviourAction::NotifyHandler {
                        peer_id: source,
                        handler: NotifyHandler::One(connection),
                        event: KademliaHandlerIn::GetRecordRes {
                            record,
                            closer_peers,
                            request_id,
                        },
                    });
            }

            KademliaHandlerEvent::GetRecordRes {
                record,
                closer_peers,
                user_data,
            } => {
                if let Some(query) = self.queries.get_mut(&user_data) {
                    let stats = query.stats().clone();
                    if let QueryInfo::GetRecord {
                        key,
                        ref mut step,
                        ref mut found_a_record,
                        cache_candidates,
                    } = &mut query.inner.info
                    {
                        if let Some(record) = record {
                            *found_a_record = true;
                            let record = PeerRecord {
                                peer: Some(source),
                                record,
                            };

                            self.queued_events
                                .push_back(NetworkBehaviourAction::GenerateEvent(
                                    KademliaEvent::OutboundQueryProgressed {
                                        id: user_data,
                                        result: QueryResult::GetRecord(Ok(
                                            GetRecordOk::FoundRecord(record),
                                        )),
                                        step: step.clone(),
                                        stats,
                                    },
                                ));

                            *step = step.next();
                        } else {
                            log::trace!("Record with key {:?} not found at {}", key, source);
                            if let KademliaCaching::Enabled { max_peers } = self.caching {
                                let source_key = kbucket::Key::from(source);
                                let target_key = kbucket::Key::from(key.clone());
                                let distance = source_key.distance(&target_key);
                                cache_candidates.insert(distance, source);
                                if cache_candidates.len() > max_peers as usize {
                                    // TODO: `pop_last()` would be nice once stabilised.
                                    // See https://github.com/rust-lang/rust/issues/62924.
                                    let last =
                                        *cache_candidates.keys().next_back().expect("len > 0");
                                    cache_candidates.remove(&last);
                                }
                            }
                        }
                    }
                }

                self.discovered(&user_data, &source, closer_peers.iter());
            }

            KademliaHandlerEvent::PutRecord { record, request_id } => {
                self.record_received(source, connection, request_id, record);
            }

            KademliaHandlerEvent::PutRecordRes { user_data, .. } => {
                if let Some(query) = self.queries.get_mut(&user_data) {
                    query.on_success(&source, vec![]);
                    if let QueryInfo::PutRecord {
                        phase: PutRecordPhase::PutRecord { success, .. },
                        quorum,
                        ..
                    } = &mut query.inner.info
                    {
                        success.push(source);

                        let quorum = quorum.get();
                        if success.len() >= quorum {
                            let peers = success.clone();
                            let finished = query.try_finish(peers.iter());
                            if !finished {
                                debug!(
                                    "PutRecord query ({:?}) reached quorum ({}/{}) with response \
                                     from peer {} but could not yet finish.",
                                    user_data,
                                    peers.len(),
                                    quorum,
                                    source,
                                );
                            }
                        }
                    }
                }
            }
        };
    }

    fn poll(
        &mut self,
        cx: &mut Context<'_>,
        _: &mut impl PollParameters,
    ) -> Poll<NetworkBehaviourAction<Self::OutEvent, Self::ConnectionHandler>> {
        let now = Instant::now();

        // Calculate the available capacity for queries triggered by background jobs.
        let mut jobs_query_capacity = JOBS_MAX_QUERIES.saturating_sub(self.queries.size());

        // Run the periodic provider announcement job.
        if let Some(mut job) = self.add_provider_job.take() {
            let num = usize::min(JOBS_MAX_NEW_QUERIES, jobs_query_capacity);
            for _ in 0..num {
                if let Poll::Ready(r) = job.poll(cx, &mut self.store, now) {
                    self.start_add_provider(r.key, AddProviderContext::Republish)
                } else {
                    break;
                }
            }
            jobs_query_capacity -= num;
            self.add_provider_job = Some(job);
        }

        // Run the periodic record replication / publication job.
        if let Some(mut job) = self.put_record_job.take() {
            let num = usize::min(JOBS_MAX_NEW_QUERIES, jobs_query_capacity);
            for _ in 0..num {
                if let Poll::Ready(r) = job.poll(cx, &mut self.store, now) {
                    let context =
                        if r.publisher.as_ref() == Some(self.kbuckets.local_key().preimage()) {
                            PutRecordContext::Republish
                        } else {
                            PutRecordContext::Replicate
                        };
                    self.start_put_record(r, Quorum::All, context)
                } else {
                    break;
                }
            }
            self.put_record_job = Some(job);
        }

        loop {
            // Drain queued events first.
            if let Some(event) = self.queued_events.pop_front() {
                return Poll::Ready(event);
            }

            // Drain applied pending entries from the routing table.
            if let Some(entry) = self.kbuckets.take_applied_pending() {
                let kbucket::Node { key, value } = entry.inserted;
                let event = KademliaEvent::RoutingUpdated {
                    bucket_range: self
                        .kbuckets
                        .bucket(&key)
                        .map(|b| b.range())
                        .expect("Self to never be applied from pending."),
                    peer: key.into_preimage(),
                    is_new_peer: true,
                    addresses: value,
                    old_peer: entry.evicted.map(|n| n.key.into_preimage()),
                };
                return Poll::Ready(NetworkBehaviourAction::GenerateEvent(event));
            }

            // Look for a finished query.
            loop {
                match self.queries.poll(now) {
                    QueryPoolState::Finished(q) => {
                        if let Some(event) = self.query_finished(q) {
                            return Poll::Ready(NetworkBehaviourAction::GenerateEvent(event));
                        }
                    }
                    QueryPoolState::Timeout(q) => {
                        if let Some(event) = self.query_timeout(q) {
                            return Poll::Ready(NetworkBehaviourAction::GenerateEvent(event));
                        }
                    }
                    QueryPoolState::Waiting(Some((query, peer_id))) => {
                        let event = query.inner.info.to_request(query.id());
                        // TODO: AddProvider requests yield no response, so the query completes
                        // as soon as all requests have been sent. However, the handler should
                        // better emit an event when the request has been sent (and report
                        // an error if sending fails), instead of immediately reporting
                        // "success" somewhat prematurely here.
                        if let QueryInfo::AddProvider {
                            phase: AddProviderPhase::AddProvider { .. },
                            ..
                        } = &query.inner.info
                        {
                            query.on_success(&peer_id, vec![])
                        }

                        if self.connected_peers.contains(&peer_id) {
                            self.queued_events
                                .push_back(NetworkBehaviourAction::NotifyHandler {
                                    peer_id,
                                    event,
                                    handler: NotifyHandler::Any,
                                });
                        } else if &peer_id != self.kbuckets.local_key().preimage() {
                            query.inner.pending_rpcs.push((peer_id, event));
                            let handler = self.new_handler();
                            self.queued_events.push_back(NetworkBehaviourAction::Dial {
                                opts: DialOpts::peer_id(peer_id).build(),
                                handler,
                            });
                        }
                    }
                    QueryPoolState::Waiting(None) | QueryPoolState::Idle => break,
                }
            }

            // No immediate event was produced as a result of a finished query.
            // If no new events have been queued either, signal `NotReady` to
            // be polled again later.
            if self.queued_events.is_empty() {
                return Poll::Pending;
            }
        }
    }

    fn on_swarm_event(&mut self, event: FromSwarm<Self::ConnectionHandler>) {
        self.listen_addresses.on_swarm_event(&event);
        self.external_addresses.on_swarm_event(&event);

        match event {
            FromSwarm::ConnectionEstablished(connection_established) => {
                self.on_connection_established(connection_established)
            }
            FromSwarm::ConnectionClosed(connection_closed) => {
                self.on_connection_closed(connection_closed)
            }
            FromSwarm::DialFailure(dial_failure) => self.on_dial_failure(dial_failure),
            FromSwarm::AddressChange(address_change) => self.on_address_change(address_change),
            FromSwarm::ExpiredListenAddr(_)
            | FromSwarm::NewExternalAddr(_)
            | FromSwarm::NewListenAddr(_)
            | FromSwarm::ListenFailure(_)
            | FromSwarm::NewListener(_)
            | FromSwarm::ListenerClosed(_)
            | FromSwarm::ListenerError(_)
            | FromSwarm::ExpiredExternalAddr(_) => {}
        }
    }
}

/// A quorum w.r.t. the configured replication factor specifies the minimum
/// number of distinct nodes that must be successfully contacted in order
/// for a query to succeed.
#[derive(Debug, Copy, Clone, PartialEq, Eq)]
pub enum Quorum {
    One,
    Majority,
    All,
    N(NonZeroUsize),
}

impl Quorum {
    /// Evaluate the quorum w.r.t a given total (number of peers).
    fn eval(&self, total: NonZeroUsize) -> NonZeroUsize {
        match self {
            Quorum::One => NonZeroUsize::new(1).expect("1 != 0"),
            Quorum::Majority => NonZeroUsize::new(total.get() / 2 + 1).expect("n + 1 != 0"),
            Quorum::All => total,
            Quorum::N(n) => NonZeroUsize::min(total, *n),
        }
    }
}

/// A record either received by the given peer or retrieved from the local
/// record store.
#[derive(Debug, Clone, PartialEq, Eq)]
pub struct PeerRecord {
    /// The peer from whom the record was received. `None` if the record was
    /// retrieved from local storage.
    pub peer: Option<PeerId>,
    pub record: Record,
}

//////////////////////////////////////////////////////////////////////////////
// Events

/// The events produced by the `Kademlia` behaviour.
///
/// See [`NetworkBehaviour::poll`].
#[derive(Debug, Clone)]
#[allow(clippy::large_enum_variant)]
pub enum KademliaEvent {
    /// An inbound request has been received and handled.
    //
    // Note on the difference between 'request' and 'query': A request is a
    // single request-response style exchange with a single remote peer. A query
    // is made of multiple requests across multiple remote peers.
    InboundRequest { request: InboundRequest },

    /// An outbound query has made progress.
    OutboundQueryProgressed {
        /// The ID of the query that finished.
        id: QueryId,
        /// The intermediate result of the query.
        result: QueryResult,
        /// Execution statistics from the query.
        stats: QueryStats,
        /// Indicates which event this is, if therer are multiple responses for a single query.
        step: ProgressStep,
    },

    /// The routing table has been updated with a new peer and / or
    /// address, thereby possibly evicting another peer.
    RoutingUpdated {
        /// The ID of the peer that was added or updated.
        peer: PeerId,
        /// Whether this is a new peer and was thus just added to the routing
        /// table, or whether it is an existing peer who's addresses changed.
        is_new_peer: bool,
        /// The full list of known addresses of `peer`.
        addresses: Addresses,
        /// Returns the minimum inclusive and maximum inclusive [`Distance`] for
        /// the bucket of the peer.
        bucket_range: (Distance, Distance),
        /// The ID of the peer that was evicted from the routing table to make
        /// room for the new peer, if any.
        old_peer: Option<PeerId>,
    },

    /// A peer has connected for whom no listen address is known.
    ///
    /// If the peer is to be added to the routing table, a known
    /// listen address for the peer must be provided via [`Kademlia::add_address`].
    UnroutablePeer { peer: PeerId },

    /// A connection to a peer has been established for whom a listen address
    /// is known but the peer has not been added to the routing table either
    /// because [`KademliaBucketInserts::Manual`] is configured or because
    /// the corresponding bucket is full.
    ///
    /// If the peer is to be included in the routing table, it must
    /// must be explicitly added via [`Kademlia::add_address`], possibly after
    /// removing another peer.
    ///
    /// See [`Kademlia::kbucket`] for insight into the contents of
    /// the k-bucket of `peer`.
    RoutablePeer { peer: PeerId, address: Multiaddr },

    /// A connection to a peer has been established for whom a listen address
    /// is known but the peer is only pending insertion into the routing table
    /// if the least-recently disconnected peer is unresponsive, i.e. the peer
    /// may not make it into the routing table.
    ///
    /// If the peer is to be unconditionally included in the routing table,
    /// it should be explicitly added via [`Kademlia::add_address`] after
    /// removing another peer.
    ///
    /// See [`Kademlia::kbucket`] for insight into the contents of
    /// the k-bucket of `peer`.
    PendingRoutablePeer { peer: PeerId, address: Multiaddr },
}

/// Information about progress events.
#[derive(Debug, Clone)]
pub struct ProgressStep {
    /// The index into the event
    pub count: NonZeroUsize,
    /// Is this the final event?
    pub last: bool,
}

impl ProgressStep {
    fn first() -> Self {
        Self {
            count: NonZeroUsize::new(1).expect("1 to be greater than 0."),
            last: false,
        }
    }

    fn first_and_last() -> Self {
        let mut first = ProgressStep::first();
        first.last = true;
        first
    }

    fn next(&self) -> Self {
        assert!(!self.last);
        let count = NonZeroUsize::new(self.count.get() + 1).expect("Adding 1 not to result in 0.");

        Self { count, last: false }
    }
}

/// Information about a received and handled inbound request.
#[derive(Debug, Clone)]
pub enum InboundRequest {
    /// Request for the list of nodes whose IDs are the closest to `key`.
    FindNode { num_closer_peers: usize },
    /// Same as `FindNode`, but should also return the entries of the local
    /// providers list for this key.
    GetProvider {
        num_closer_peers: usize,
        num_provider_peers: usize,
    },
    /// A peer sent a [`KademliaHandlerIn::AddProvider`] request.
    /// If filtering [`KademliaStoreInserts::FilterBoth`] is enabled, the [`ProviderRecord`] is
    /// included.
    ///
    /// See [`KademliaStoreInserts`] and [`KademliaConfig::set_record_filtering`] for details..
    AddProvider { record: Option<ProviderRecord> },
    /// Request to retrieve a record.
    GetRecord {
        num_closer_peers: usize,
        present_locally: bool,
    },
    /// A peer sent a [`KademliaHandlerIn::PutRecord`] request.
    /// If filtering [`KademliaStoreInserts::FilterBoth`] is enabled, the [`Record`] is included.
    ///
    /// See [`KademliaStoreInserts`] and [`KademliaConfig::set_record_filtering`].
    PutRecord {
        source: PeerId,
        connection: ConnectionId,
        record: Option<Record>,
    },
}

/// The results of Kademlia queries.
#[derive(Debug, Clone)]
pub enum QueryResult {
    /// The result of [`Kademlia::bootstrap`].
    Bootstrap(BootstrapResult),

    /// The result of [`Kademlia::get_closest_peers`].
    GetClosestPeers(GetClosestPeersResult),

    /// The result of [`Kademlia::get_providers`].
    GetProviders(GetProvidersResult),

    /// The result of [`Kademlia::start_providing`].
    StartProviding(AddProviderResult),

    /// The result of a (automatic) republishing of a provider record.
    RepublishProvider(AddProviderResult),

    /// The result of [`Kademlia::get_record`].
    GetRecord(GetRecordResult),

    /// The result of [`Kademlia::put_record`].
    PutRecord(PutRecordResult),

    /// The result of a (automatic) republishing of a (value-)record.
    RepublishRecord(PutRecordResult),
}

/// The result of [`Kademlia::get_record`].
pub type GetRecordResult = Result<GetRecordOk, GetRecordError>;

/// The successful result of [`Kademlia::get_record`].
#[derive(Debug, Clone)]
pub enum GetRecordOk {
    FoundRecord(PeerRecord),
    FinishedWithNoAdditionalRecord {
        /// If caching is enabled, these are the peers closest
        /// _to the record key_ (not the local node) that were queried but
        /// did not return the record, sorted by distance to the record key
        /// from closest to farthest. How many of these are tracked is configured
        /// by [`KademliaConfig::set_caching`]. If the lookup used a quorum of
        /// 1, these peers will be sent the record as a means of caching.
        /// If the lookup used a quorum > 1, you may wish to use these
        /// candidates with [`Kademlia::put_record_to`] after selecting
        /// one of the returned records.
        cache_candidates: BTreeMap<kbucket::Distance, PeerId>,
    },
}

/// The error result of [`Kademlia::get_record`].
#[derive(Debug, Clone, Error)]
pub enum GetRecordError {
    #[error("the record was not found")]
    NotFound {
        key: record::Key,
        closest_peers: Vec<PeerId>,
    },
    #[error("the quorum failed; needed {quorum} peers")]
    QuorumFailed {
        key: record::Key,
        records: Vec<PeerRecord>,
        quorum: NonZeroUsize,
    },
    #[error("the request timed out")]
    Timeout { key: record::Key },
}

impl GetRecordError {
    /// Gets the key of the record for which the operation failed.
    pub fn key(&self) -> &record::Key {
        match self {
            GetRecordError::QuorumFailed { key, .. } => key,
            GetRecordError::Timeout { key, .. } => key,
            GetRecordError::NotFound { key, .. } => key,
        }
    }

    /// Extracts the key of the record for which the operation failed,
    /// consuming the error.
    pub fn into_key(self) -> record::Key {
        match self {
            GetRecordError::QuorumFailed { key, .. } => key,
            GetRecordError::Timeout { key, .. } => key,
            GetRecordError::NotFound { key, .. } => key,
        }
    }
}

/// The result of [`Kademlia::put_record`].
pub type PutRecordResult = Result<PutRecordOk, PutRecordError>;

/// The successful result of [`Kademlia::put_record`].
#[derive(Debug, Clone)]
pub struct PutRecordOk {
    pub key: record::Key,
}

/// The error result of [`Kademlia::put_record`].
#[derive(Debug, Clone, Error)]
pub enum PutRecordError {
    #[error("the quorum failed; needed {quorum} peers")]
    QuorumFailed {
        key: record::Key,
        /// [`PeerId`]s of the peers the record was successfully stored on.
        success: Vec<PeerId>,
        quorum: NonZeroUsize,
    },
    #[error("the request timed out")]
    Timeout {
        key: record::Key,
        /// [`PeerId`]s of the peers the record was successfully stored on.
        success: Vec<PeerId>,
        quorum: NonZeroUsize,
    },
}

impl PutRecordError {
    /// Gets the key of the record for which the operation failed.
    pub fn key(&self) -> &record::Key {
        match self {
            PutRecordError::QuorumFailed { key, .. } => key,
            PutRecordError::Timeout { key, .. } => key,
        }
    }

    /// Extracts the key of the record for which the operation failed,
    /// consuming the error.
    pub fn into_key(self) -> record::Key {
        match self {
            PutRecordError::QuorumFailed { key, .. } => key,
            PutRecordError::Timeout { key, .. } => key,
        }
    }
}

/// The result of [`Kademlia::bootstrap`].
pub type BootstrapResult = Result<BootstrapOk, BootstrapError>;

/// The successful result of [`Kademlia::bootstrap`].
#[derive(Debug, Clone)]
pub struct BootstrapOk {
    pub peer: PeerId,
    pub num_remaining: u32,
}

/// The error result of [`Kademlia::bootstrap`].
#[derive(Debug, Clone, Error)]
pub enum BootstrapError {
    #[error("the request timed out")]
    Timeout {
        peer: PeerId,
        num_remaining: Option<u32>,
    },
}

/// The result of [`Kademlia::get_closest_peers`].
pub type GetClosestPeersResult = Result<GetClosestPeersOk, GetClosestPeersError>;

/// The successful result of [`Kademlia::get_closest_peers`].
#[derive(Debug, Clone)]
pub struct GetClosestPeersOk {
    pub key: Vec<u8>,
    pub peers: Vec<PeerId>,
}

/// The error result of [`Kademlia::get_closest_peers`].
#[derive(Debug, Clone, Error)]
pub enum GetClosestPeersError {
    #[error("the request timed out")]
    Timeout { key: Vec<u8>, peers: Vec<PeerId> },
}

impl GetClosestPeersError {
    /// Gets the key for which the operation failed.
    pub fn key(&self) -> &Vec<u8> {
        match self {
            GetClosestPeersError::Timeout { key, .. } => key,
        }
    }

    /// Extracts the key for which the operation failed,
    /// consuming the error.
    pub fn into_key(self) -> Vec<u8> {
        match self {
            GetClosestPeersError::Timeout { key, .. } => key,
        }
    }
}

/// The result of [`Kademlia::get_providers`].
pub type GetProvidersResult = Result<GetProvidersOk, GetProvidersError>;

/// The successful result of [`Kademlia::get_providers`].
#[derive(Debug, Clone)]
pub enum GetProvidersOk {
    FoundProviders {
        key: record::Key,
        /// The new set of providers discovered.
        providers: HashSet<PeerId>,
    },
    FinishedWithNoAdditionalRecord {
        closest_peers: Vec<PeerId>,
    },
}

/// The error result of [`Kademlia::get_providers`].
#[derive(Debug, Clone, Error)]
pub enum GetProvidersError {
    #[error("the request timed out")]
    Timeout {
        key: record::Key,
        closest_peers: Vec<PeerId>,
    },
}

impl GetProvidersError {
    /// Gets the key for which the operation failed.
    pub fn key(&self) -> &record::Key {
        match self {
            GetProvidersError::Timeout { key, .. } => key,
        }
    }

    /// Extracts the key for which the operation failed,
    /// consuming the error.
    pub fn into_key(self) -> record::Key {
        match self {
            GetProvidersError::Timeout { key, .. } => key,
        }
    }
}

/// The result of publishing a provider record.
pub type AddProviderResult = Result<AddProviderOk, AddProviderError>;

/// The successful result of publishing a provider record.
#[derive(Debug, Clone)]
pub struct AddProviderOk {
    pub key: record::Key,
}

/// The possible errors when publishing a provider record.
#[derive(Debug, Clone, Error)]
pub enum AddProviderError {
    #[error("the request timed out")]
    Timeout { key: record::Key },
}

impl AddProviderError {
    /// Gets the key for which the operation failed.
    pub fn key(&self) -> &record::Key {
        match self {
            AddProviderError::Timeout { key, .. } => key,
        }
    }

    /// Extracts the key for which the operation failed,
    pub fn into_key(self) -> record::Key {
        match self {
            AddProviderError::Timeout { key, .. } => key,
        }
    }
}

impl From<kbucket::EntryView<kbucket::Key<PeerId>, Addresses>> for KadPeer {
    fn from(e: kbucket::EntryView<kbucket::Key<PeerId>, Addresses>) -> KadPeer {
        KadPeer {
            node_id: e.node.key.into_preimage(),
            multiaddrs: e.node.value.into_vec(),
            connection_ty: match e.status {
                NodeStatus::Connected => KadConnectionType::Connected,
                NodeStatus::Disconnected => KadConnectionType::NotConnected,
            },
        }
    }
}

//////////////////////////////////////////////////////////////////////////////
// Internal query state

struct QueryInner {
    /// The query-specific state.
    info: QueryInfo,
    /// Addresses of peers discovered during a query.
    addresses: FnvHashMap<PeerId, SmallVec<[Multiaddr; 8]>>,
    /// A map of pending requests to peers.
    ///
    /// A request is pending if the targeted peer is not currently connected
    /// and these requests are sent as soon as a connection to the peer is established.
    pending_rpcs: SmallVec<[(PeerId, KademliaHandlerIn<QueryId>); K_VALUE.get()]>,
}

impl QueryInner {
    fn new(info: QueryInfo) -> Self {
        QueryInner {
            info,
            addresses: Default::default(),
            pending_rpcs: SmallVec::default(),
        }
    }
}

/// The context of a [`QueryInfo::AddProvider`] query.
#[derive(Debug, Copy, Clone, PartialEq, Eq)]
pub enum AddProviderContext {
    /// The context is a [`Kademlia::start_providing`] operation.
    Publish,
    /// The context is periodic republishing of provider announcements
    /// initiated earlier via [`Kademlia::start_providing`].
    Republish,
}

/// The context of a [`QueryInfo::PutRecord`] query.
#[derive(Debug, Copy, Clone, PartialEq, Eq)]
pub enum PutRecordContext {
    /// The context is a [`Kademlia::put_record`] operation.
    Publish,
    /// The context is periodic republishing of records stored
    /// earlier via [`Kademlia::put_record`].
    Republish,
    /// The context is periodic replication (i.e. without extending
    /// the record TTL) of stored records received earlier from another peer.
    Replicate,
    /// The context is a custom store operation targeting specific
    /// peers initiated by [`Kademlia::put_record_to`].
    Custom,
}

/// Information about a running query.
#[derive(Debug, Clone)]
pub enum QueryInfo {
    /// A query initiated by [`Kademlia::bootstrap`].
    Bootstrap {
        /// The targeted peer ID.
        peer: PeerId,
        /// The remaining random peer IDs to query, one per
        /// bucket that still needs refreshing.
        ///
        /// This is `None` if the initial self-lookup has not
        /// yet completed and `Some` with an exhausted iterator
        /// if bootstrapping is complete.
        remaining: Option<vec::IntoIter<kbucket::Key<PeerId>>>,
        step: ProgressStep,
    },

    /// A (repeated) query initiated by [`Kademlia::get_closest_peers`].
    GetClosestPeers {
        /// The key being queried (the preimage).
        key: Vec<u8>,
        /// Current index of events.
        step: ProgressStep,
    },

    /// A (repeated) query initiated by [`Kademlia::get_providers`].
    GetProviders {
        /// The key for which to search for providers.
        key: record::Key,
        /// The number of providers found so far.
        providers_found: usize,
        /// Current index of events.
        step: ProgressStep,
    },

    /// A (repeated) query initiated by [`Kademlia::start_providing`].
    AddProvider {
        /// The record key.
        key: record::Key,
        /// The current phase of the query.
        phase: AddProviderPhase,
        /// The execution context of the query.
        context: AddProviderContext,
    },

    /// A (repeated) query initiated by [`Kademlia::put_record`].
    PutRecord {
        record: Record,
        /// The expected quorum of responses w.r.t. the replication factor.
        quorum: NonZeroUsize,
        /// The current phase of the query.
        phase: PutRecordPhase,
        /// The execution context of the query.
        context: PutRecordContext,
    },

    /// A (repeated) query initiated by [`Kademlia::get_record`].
    GetRecord {
        /// The key to look for.
        key: record::Key,
        /// Current index of events.
        step: ProgressStep,
        /// Did we find at least one record?
        found_a_record: bool,
        /// The peers closest to the `key` that were queried but did not return a record,
        /// i.e. the peers that are candidates for caching the record.
        cache_candidates: BTreeMap<kbucket::Distance, PeerId>,
    },
}

impl QueryInfo {
    /// Creates an event for a handler to issue an outgoing request in the
    /// context of a query.
    fn to_request(&self, query_id: QueryId) -> KademliaHandlerIn<QueryId> {
        match &self {
            QueryInfo::Bootstrap { peer, .. } => KademliaHandlerIn::FindNodeReq {
                key: peer.to_bytes(),
                user_data: query_id,
            },
            QueryInfo::GetClosestPeers { key, .. } => KademliaHandlerIn::FindNodeReq {
                key: key.clone(),
                user_data: query_id,
            },
            QueryInfo::GetProviders { key, .. } => KademliaHandlerIn::GetProvidersReq {
                key: key.clone(),
                user_data: query_id,
            },
            QueryInfo::AddProvider { key, phase, .. } => match phase {
                AddProviderPhase::GetClosestPeers => KademliaHandlerIn::FindNodeReq {
                    key: key.to_vec(),
                    user_data: query_id,
                },
                AddProviderPhase::AddProvider {
                    provider_id,
                    external_addresses,
                    ..
                } => KademliaHandlerIn::AddProvider {
                    key: key.clone(),
                    provider: crate::protocol::KadPeer {
                        node_id: *provider_id,
                        multiaddrs: external_addresses.clone(),
                        connection_ty: crate::protocol::KadConnectionType::Connected,
                    },
                },
            },
            QueryInfo::GetRecord { key, .. } => KademliaHandlerIn::GetRecord {
                key: key.clone(),
                user_data: query_id,
            },
            QueryInfo::PutRecord { record, phase, .. } => match phase {
                PutRecordPhase::GetClosestPeers => KademliaHandlerIn::FindNodeReq {
                    key: record.key.to_vec(),
                    user_data: query_id,
                },
                PutRecordPhase::PutRecord { .. } => KademliaHandlerIn::PutRecord {
                    record: record.clone(),
                    user_data: query_id,
                },
            },
        }
    }
}

/// The phases of a [`QueryInfo::AddProvider`] query.
#[derive(Debug, Clone)]
pub enum AddProviderPhase {
    /// The query is searching for the closest nodes to the record key.
    GetClosestPeers,

    /// The query advertises the local node as a provider for the key to
    /// the closest nodes to the key.
    AddProvider {
        /// The local peer ID that is advertised as a provider.
        provider_id: PeerId,
        /// The external addresses of the provider being advertised.
        external_addresses: Vec<Multiaddr>,
        /// Query statistics from the finished `GetClosestPeers` phase.
        get_closest_peers_stats: QueryStats,
    },
}

/// The phases of a [`QueryInfo::PutRecord`] query.
#[derive(Debug, Clone, PartialEq, Eq)]
pub enum PutRecordPhase {
    /// The query is searching for the closest nodes to the record key.
    GetClosestPeers,

    /// The query is replicating the record to the closest nodes to the key.
    PutRecord {
        /// A list of peers the given record has been successfully replicated to.
        success: Vec<PeerId>,
        /// Query statistics from the finished `GetClosestPeers` phase.
        get_closest_peers_stats: QueryStats,
    },
}

/// A mutable reference to a running query.
pub struct QueryMut<'a> {
    query: &'a mut Query<QueryInner>,
}

impl<'a> QueryMut<'a> {
    pub fn id(&self) -> QueryId {
        self.query.id()
    }

    /// Gets information about the type and state of the query.
    pub fn info(&self) -> &QueryInfo {
        &self.query.inner.info
    }

    /// Gets execution statistics about the query.
    ///
    /// For a multi-phase query such as `put_record`, these are the
    /// statistics of the current phase.
    pub fn stats(&self) -> &QueryStats {
        self.query.stats()
    }

    /// Finishes the query asap, without waiting for the
    /// regular termination conditions.
    pub fn finish(&mut self) {
        self.query.finish()
    }
}

/// An immutable reference to a running query.
pub struct QueryRef<'a> {
    query: &'a Query<QueryInner>,
}

impl<'a> QueryRef<'a> {
    pub fn id(&self) -> QueryId {
        self.query.id()
    }

    /// Gets information about the type and state of the query.
    pub fn info(&self) -> &QueryInfo {
        &self.query.inner.info
    }

    /// Gets execution statistics about the query.
    ///
    /// For a multi-phase query such as `put_record`, these are the
    /// statistics of the current phase.
    pub fn stats(&self) -> &QueryStats {
        self.query.stats()
    }
}

/// An operation failed to due no known peers in the routing table.
#[derive(Debug, Clone)]
pub struct NoKnownPeers();

impl fmt::Display for NoKnownPeers {
    fn fmt(&self, f: &mut fmt::Formatter<'_>) -> fmt::Result {
        write!(f, "No known peers.")
    }
}

impl std::error::Error for NoKnownPeers {}

/// The possible outcomes of [`Kademlia::add_address`].
pub enum RoutingUpdate {
    /// The given peer and address has been added to the routing
    /// table.
    Success,
    /// The peer and address is pending insertion into
    /// the routing table, if a disconnected peer fails
    /// to respond. If the given peer and address ends up
    /// in the routing table, [`KademliaEvent::RoutingUpdated`]
    /// is eventually emitted.
    Pending,
    /// The routing table update failed, either because the
    /// corresponding bucket for the peer is full and the
    /// pending slot(s) are occupied, or because the given
    /// peer ID is deemed invalid (e.g. refers to the local
    /// peer ID).
    Failed,
}<|MERGE_RESOLUTION|>--- conflicted
+++ resolved
@@ -45,13 +45,8 @@
 };
 use libp2p_swarm::{
     dial_opts::{self, DialOpts},
-<<<<<<< HEAD
-    ConnectionId, DialError, NetworkBehaviour, NetworkBehaviourAction, NotifyHandler,
-    PollParameters,
-=======
-    DialError, ExternalAddresses, ListenAddresses, NetworkBehaviour, NetworkBehaviourAction,
-    NotifyHandler, PollParameters,
->>>>>>> e3c70233
+    ConnectionId, DialError, ExternalAddresses, ListenAddresses, NetworkBehaviour,
+    NetworkBehaviourAction, NotifyHandler, PollParameters,
 };
 use log::{debug, info, warn};
 use smallvec::SmallVec;
