--- conflicted
+++ resolved
@@ -1,14 +1,10 @@
-<<<<<<< HEAD
-# 0.25.0 - unreleased
+## 0.25.0 - unreleased
 
 - Remove deprecated `RequestResponse` prefixed items. See [PR 3702].
 
 [PR 3702]: https://github.com/libp2p/rust-libp2p/pull/3702
 
-# 0.24.0
-=======
 ## 0.24.0
->>>>>>> 3c5940ae
 
 - Update to `libp2p-core` `v0.39.0`.
 
