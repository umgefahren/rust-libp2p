[package]
name = "libp2p-request-response"
edition = "2021"
rust-version = { workspace = true }
description = "Generic Request/Response Protocols"
<<<<<<< HEAD
version = "0.27.0"
=======
version = "0.26.4"
>>>>>>> 927428fb
authors = ["Parity Technologies <admin@parity.io>"]
license = "MIT"
repository = "https://github.com/libp2p/rust-libp2p"
keywords = ["peer-to-peer", "libp2p", "networking"]
categories = ["network-programming", "asynchronous"]

[dependencies]
async-trait = "0.1"
cbor4ii = { version = "0.3.2", features = ["serde1", "use_std"], optional = true }
futures = { workspace = true }
web-time = { workspace = true }
libp2p-core = { workspace = true }
libp2p-swarm = { workspace = true }
libp2p-identity = { workspace = true }
rand = "0.8"
serde = { version = "1.0", optional = true}
serde_json = { version = "1.0.117", optional = true }
smallvec = "1.13.2"
tracing = { workspace = true }
void = "1.0.2"
futures-timer = "3.0.3"
futures-bounded = { workspace = true }

[features]
json = ["dep:serde", "dep:serde_json", "libp2p-swarm/macros"]
cbor = ["dep:serde", "dep:cbor4ii", "libp2p-swarm/macros"]

[dev-dependencies]
anyhow = "1.0.86"
async-std = { version = "1.6.2", features = ["attributes"] }
libp2p-noise = { workspace = true }
libp2p-tcp = { workspace = true, features = ["async-io"] }
libp2p-yamux = { workspace = true }
rand = "0.8"
libp2p-swarm-test = { path = "../../swarm-test" }
futures_ringbuf = "0.4.0"
serde = { version = "1.0", features = ["derive"] }
tracing-subscriber = { workspace = true, features = ["env-filter"] }

# Passing arguments to the docsrs builder in order to properly document cfg's.
# More information: https://docs.rs/about/builds#cross-compiling
[package.metadata.docs.rs]
all-features = true
rustdoc-args = ["--cfg", "docsrs"]
rustc-args = ["--cfg", "docsrs"]

[lints]
workspace = true<|MERGE_RESOLUTION|>--- conflicted
+++ resolved
@@ -3,11 +3,7 @@
 edition = "2021"
 rust-version = { workspace = true }
 description = "Generic Request/Response Protocols"
-<<<<<<< HEAD
 version = "0.27.0"
-=======
-version = "0.26.4"
->>>>>>> 927428fb
 authors = ["Parity Technologies <admin@parity.io>"]
 license = "MIT"
 repository = "https://github.com/libp2p/rust-libp2p"
