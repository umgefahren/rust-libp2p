## 0.44.0 - unreleased

<<<<<<< HEAD
- Remove deprecated `Mdns` prefixed items. See [PR 3699].

[PR 3699]: https://github.com/libp2p/rust-libp2p/pull/3699
=======
- Raise MSRV to 1.65.
  See [PR 3715].

[PR 3715]: https://github.com/libp2p/rust-libp2p/pull/3715
>>>>>>> 996b5c8b

## 0.43.1

- Derive `Clone` for `mdns::Event`. See [PR 3606].

[PR 3606]: https://github.com/libp2p/rust-libp2p/pull/3606
## 0.43.0

- Update to `libp2p-core` `v0.39.0`.

- Require the node's local `PeerId` to be passed into the constructor of `libp2p_mdns::Behaviour`. See [PR 3153].

- Update to `libp2p-swarm` `v0.42.0`.

- Don't expire mDNS records when the last connection was closed.
  mDNS records will only be expired when the TTL is reached and the DNS record is no longer valid.
  See [PR 3367].

[PR 3153]: https://github.com/libp2p/rust-libp2p/pull/3153
[PR 3367]: https://github.com/libp2p/rust-libp2p/pull/3367

## 0.42.0

- Update to `libp2p-core` `v0.38.0`.

- Update to `libp2p-swarm` `v0.41.0`.

- Update to `if-watch` `3.0.0` and both rename `TokioMdns` to `Behaviour` living in `tokio::Behaviour`,
and move and rename `Mdns` to `async_io::Behaviour`. See [PR 3096].

- Remove the remaning `Mdns` prefixes from types as per [discussion 2174].
  I.e the `Mdns` prefix has been removed from various types like `MdnsEvent`.
  Users should prefer importing the mdns protocol as a module (`use libp2p::mdns;`),
  and refer to its types via `mdns::`. For example: `mdns::Behaviour` or `mdns::Event`.

- Replace `GenMdns`'s `NetworkBehaviour` implemention `inject_*` methods with the new `on_*` methods.
  See [PR 3011].

- Use `trust-dns-proto` to parse DNS messages. See [PR 3102].

- Update `rust-version` to reflect the actual MSRV: 1.62.0. See [PR 3090].

[discussion 2174]: https://github.com/libp2p/rust-libp2p/discussions/2174
[PR 3096]: https://github.com/libp2p/rust-libp2p/pull/3096
[PR 3011]: https://github.com/libp2p/rust-libp2p/pull/3011
[PR 3102]: https://github.com/libp2p/rust-libp2p/pull/3102
[PR 3090]: https://github.com/libp2p/rust-libp2p/pull/3090

## 0.41.0

- Remove default features. If you previously depended on `async-io` you need to enable this explicitly now. See [PR 2918].

- Update to `libp2p-core` `v0.37.0`.

- Update to `libp2p-swarm` `v0.40.0`.

- Fix a bug that could cause a delay of ~10s until peers would get discovered when using the tokio runtime. See [PR 2939].

- Removed the `lazy_static` dependency. See [PR 2977].

- Update to `if-watch` `v2.0.0` and thus the `async` method `Mdns::new` and `TokioMdns::new` becomes synchronous. See [PR 2978].

[PR 2918]: https://github.com/libp2p/rust-libp2p/pull/2918
[PR 2939]: https://github.com/libp2p/rust-libp2p/pull/2939
[PR 2977]: https://github.com/libp2p/rust-libp2p/pull/2977
[PR 2978]: https://github.com/libp2p/rust-libp2p/pull/2978

## 0.40.0

- Update to `libp2p-swarm` `v0.39.0`.

- Allow users to choose between async-io and tokio runtime
  in the mdns protocol implementation. `async-io` is a default
  feature, with an additional `tokio` feature  (see [PR 2748])

- Fix high CPU usage with Tokio library (see [PR 2748]).

- Update to `libp2p-core` `v0.36.0`.

[PR 2748]: https://github.com/libp2p/rust-libp2p/pull/2748

## 0.39.0

- Update to `libp2p-swarm` `v0.38.0`.
- Update to `if-watch` `v1.1.1`.

- Update to `libp2p-core` `v0.35.0`.

## 0.38.0

- Update to `libp2p-core` `v0.34.0`.

- Update to `libp2p-swarm` `v0.37.0`.

## 0.37.0

- Update to `libp2p-core` `v0.33.0`.

- Update to `libp2p-swarm` `v0.36.0`.

## 0.36.0

- Update to `libp2p-swarm` `v0.35.0`.

## 0.35.0 [2022-02-22]

- Update to `libp2p-core` `v0.32.0`.

- Update to `libp2p-swarm` `v0.34.0`.

- Merge NetworkBehaviour's inject_\* paired methods (see PR 2445).

[PR 2445]: https://github.com/libp2p/rust-libp2p/pull/2445

## 0.34.0 [2022-01-27]

- Update dependencies.

- Use a random alphanumeric string instead of the local peer ID for mDNS peer
  name (see [PR 2311]).

  Note that previous versions of `libp2p-mdns` expect the peer name to be a
  valid peer ID. Thus they will be unable to discover nodes running this new
  version of `libp2p-mdns`.

- Migrate to Rust edition 2021 (see [PR 2339]).

- Fix generation of peer expiration event and listen on specified IP version (see [PR 2359]).

- Support multiple interfaces (see [PR 2383]).

[PR 2339]: https://github.com/libp2p/rust-libp2p/pull/2339

[PR 2311]: https://github.com/libp2p/rust-libp2p/pull/2311/

[PR 2359]: https://github.com/libp2p/rust-libp2p/pull/2359

[PR 2383]: https://github.com/libp2p/rust-libp2p/pull/2383

## 0.33.0 [2021-11-16]

- Update dependencies.

## 0.32.0 [2021-11-01]

- Make default features of `libp2p-core` optional.
  [PR 2181](https://github.com/libp2p/rust-libp2p/pull/2181)

- Update dependencies.

- Add support for IPv6. To enable set the multicast address
  in `MdnsConfig` to `IPV6_MDNS_MULTICAST_ADDRESS`.
  See [PR 2161] for details.

- Prevent timers from firing at the same time. See [PR 2212] for details.

[PR 2161]: https://github.com/libp2p/rust-libp2p/pull/2161/
[PR 2212]: https://github.com/libp2p/rust-libp2p/pull/2212/

## 0.31.0 [2021-07-12]

- Update dependencies.

## 0.30.2 [2021-05-06]

- Fix discovered event emission.
  [PR 2065](https://github.com/libp2p/rust-libp2p/pull/2065)

## 0.30.1 [2021-04-21]

- Fix timely discovery of peers after listening on a new address.
  [PR 2053](https://github.com/libp2p/rust-libp2p/pull/2053/)

## 0.30.0 [2021-04-13]

- Derive `Debug` and `Clone` for `MdnsConfig`.

- Update `libp2p-swarm`.

## 0.29.0 [2021-03-17]

- Introduce `MdnsConfig` with configurable TTL of discovered peer
  records and configurable multicast query interval. The default
  query interval is increased from 20 seconds to 5 minutes, to
  significantly reduce bandwidth usage. To ensure timely peer
  discovery in the majority of cases, a multicast query is
  initiated whenever a change on a network interface is detected,
  which includes MDNS initialisation at node startup. If necessary
  the MDNS query interval can be reduced via the `MdnsConfig`.
  The `MdnsService` has been removed from the public API, making
  it compulsory that all uses occur through the `Mdns` `NetworkBehaviour`.
  An `MdnsConfig` must now be given to `Mdns::new()`.
  [PR 1977](https://github.com/libp2p/rust-libp2p/pull/1977).

- Update `libp2p-swarm`.

## 0.28.1 [2021-02-15]

- Update dependencies.

## 0.28.0 [2021-01-12]

- Update dependencies.

## 0.27.0 [2020-12-17]

- Update `libp2p-swarm` and `libp2p-core`.

## 0.26.0 [2020-12-08]

- Create multiple multicast response packets as required to avoid
  hitting the limit of 9000 bytes per MDNS packet.
  [PR 1877](https://github.com/libp2p/rust-libp2p/pull/1877).

- Detect interface changes and join the MDNS multicast
  group on all interfaces as they become available.
  [PR 1830](https://github.com/libp2p/rust-libp2p/pull/1830).

- Replace the use of macros for abstracting over `tokio`
  and `async-std` with the use of `async-io`. As a result
  there may now be an additional reactor thread running
  called `async-io` when using `tokio`, with the futures
  still being polled by the `tokio` runtime.
  [PR 1830](https://github.com/libp2p/rust-libp2p/pull/1830).

## 0.25.0 [2020-11-25]

- Update `libp2p-swarm` and `libp2p-core`.

## 0.24.0 [2020-11-09]

- Update dependencies.

## 0.23.0 [2020-10-16]

- Update `libp2p-swarm` and `libp2p-core`.

- Double receive buffer to 4KiB. [PR 1779](https://github.com/libp2p/rust-libp2p/pull/1779/files).

## 0.22.0 [2020-09-09]

- Update `libp2p-swarm` and `libp2p-core`.

## 0.21.0 [2020-08-18]

- Bump `libp2p-core` and `libp2p-swarm` dependencies.

- Allow libp2p-mdns to use either async-std or tokio to drive required UDP
  socket ([PR 1699](https://github.com/libp2p/rust-libp2p/pull/1699)).

## 0.20.0 [2020-07-01]

- Updated dependencies.

## 0.19.2 [2020-06-22]

- Updated dependencies.<|MERGE_RESOLUTION|>--- conflicted
+++ resolved
@@ -1,15 +1,11 @@
 ## 0.44.0 - unreleased
 
-<<<<<<< HEAD
-- Remove deprecated `Mdns` prefixed items. See [PR 3699].
-
-[PR 3699]: https://github.com/libp2p/rust-libp2p/pull/3699
-=======
 - Raise MSRV to 1.65.
   See [PR 3715].
+- Remove deprecated `Mdns` prefixed items. See [PR 3699].
 
 [PR 3715]: https://github.com/libp2p/rust-libp2p/pull/3715
->>>>>>> 996b5c8b
+[PR 3699]: https://github.com/libp2p/rust-libp2p/pull/3699
 
 ## 0.43.1
 
