--- conflicted
+++ resolved
@@ -2,13 +2,8 @@
 name = "libp2p-identify"
 edition = "2021"
 rust-version = { workspace = true }
-<<<<<<< HEAD
-description = "Nodes identifcation protocol for libp2p"
+description = "Nodes identification protocol for libp2p"
 version = "0.45.0"
-=======
-description = "Nodes identification protocol for libp2p"
-version = "0.44.2"
->>>>>>> a35e2696
 authors = ["Parity Technologies <admin@parity.io>"]
 license = "MIT"
 repository = "https://github.com/libp2p/rust-libp2p"
