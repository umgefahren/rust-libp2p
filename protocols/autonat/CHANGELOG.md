--- conflicted
+++ resolved
@@ -1,5 +1,3 @@
-<<<<<<< HEAD
-=======
 ## 0.13.0
 
 - Due to the refactor of `Transport` it's no longer required to create a seperate transport for
@@ -12,7 +10,6 @@
 - Use `web-time` instead of `instant`.
   See [PR 5347](https://github.com/libp2p/rust-libp2p/pull/5347).
 
->>>>>>> 079b2d6b
 ## 0.12.0
 
 - Remove `Clone`, `PartialEq` and `Eq` implementations on `Event` and its sub-structs.
