--- conflicted
+++ resolved
@@ -1,4 +1,3 @@
-<<<<<<< HEAD
 ## 0.13.0
 
 - Due to the refactor of `Transport` it's no longer required to create a seperate transport for
@@ -6,11 +5,10 @@
   See [PR 4568](https://github.com/libp2p/rust-libp2p/pull/4568).
 
 <!-- Update to libp2p-swarm v0.45.0 -->
-=======
+
 ## 0.12.1
 - Use `web-time` instead of `instant`.
   See [PR 5347](https://github.com/libp2p/rust-libp2p/pull/5347).
->>>>>>> 927428fb
 
 ## 0.12.0
 
