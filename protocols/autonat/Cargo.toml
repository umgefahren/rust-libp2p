[package]
name = "libp2p-autonat"
edition = "2021"
rust-version = { workspace = true }
description = "NAT and firewall detection for libp2p"
<<<<<<< HEAD
version = "0.13.0"
authors = ["David Craven <david@craven.ch>", "Elena Frank <elena.frank@protonmail.com>", "Hannes Furmans <hannes@umgefahren.xyz>"]
=======
authors = ["David Craven <david@craven.ch>", "Elena Frank <elena.frank@protonmail.com>"]
version = "0.13.0"
>>>>>>> 1253ee37
license = "MIT"
repository = "https://github.com/libp2p/rust-libp2p"
keywords = ["peer-to-peer", "libp2p", "networking"]
categories = ["network-programming", "asynchronous"]


[dependencies]
async-trait = "0.1"
asynchronous-codec = { workspace = true }
bytes = { version = "1", optional = true }
either = { version = "1.9.0", optional = true }
futures = { workspace = true }
futures-bounded = { workspace = true, optional = true }
futures-timer = "3.0"
instant = "0.1"
libp2p-core = { workspace = true }
libp2p-identity = { workspace = true }
libp2p-request-response = { workspace = true, optional = true }
libp2p-swarm = { workspace = true }
quick-protobuf = "0.8"
tracing = { workspace = true }
quick-protobuf-codec = { workspace = true }
rand = "0.8"
rand_core = { version = "0.6", optional = true }
thiserror = { version = "1.0.52", optional = true }
void = { version = "1", optional = true }

[dev-dependencies]
tokio = { version = "1", features = ["macros", "rt", "sync"]}
async-std = { version = "1.10", features = ["attributes"] }
libp2p-swarm-test = { path = "../../swarm-test" }
<<<<<<< HEAD
tracing-subscriber = { version = "0.3", features = ["env-filter"] }
libp2p-identify = { workspace = true }
libp2p-swarm = { workspace = true, features = ["macros"]}

[features]
default = ["v1", "v2"]
v1 = ["dep:libp2p-request-response"]
v2 = ["dep:bytes", "dep:either", "dep:futures-bounded", "dep:thiserror", "dep:void", "dep:rand_core"]

[lints]
workspace = true
=======
tracing-subscriber = { workspace = true, features = ["env-filter"] }
>>>>>>> 1253ee37

# Passing arguments to the docsrs builder in order to properly document cfg's.
# More information: https://docs.rs/about/builds#cross-compiling
[package.metadata.docs.rs]
all-features = true
rustdoc-args = ["--cfg", "docsrs"]
rustc-args = ["--cfg", "docsrs"]<|MERGE_RESOLUTION|>--- conflicted
+++ resolved
@@ -3,18 +3,12 @@
 edition = "2021"
 rust-version = { workspace = true }
 description = "NAT and firewall detection for libp2p"
-<<<<<<< HEAD
-version = "0.13.0"
-authors = ["David Craven <david@craven.ch>", "Elena Frank <elena.frank@protonmail.com>", "Hannes Furmans <hannes@umgefahren.xyz>"]
-=======
 authors = ["David Craven <david@craven.ch>", "Elena Frank <elena.frank@protonmail.com>"]
 version = "0.13.0"
->>>>>>> 1253ee37
 license = "MIT"
 repository = "https://github.com/libp2p/rust-libp2p"
 keywords = ["peer-to-peer", "libp2p", "networking"]
 categories = ["network-programming", "asynchronous"]
-
 
 [dependencies]
 async-trait = "0.1"
@@ -26,40 +20,28 @@
 futures-timer = "3.0"
 instant = "0.1"
 libp2p-core = { workspace = true }
+libp2p-swarm = { workspace = true }
+libp2p-request-response = { workspace = true }
 libp2p-identity = { workspace = true }
-libp2p-request-response = { workspace = true, optional = true }
-libp2p-swarm = { workspace = true }
 quick-protobuf = "0.8"
+rand = "0.8"
 tracing = { workspace = true }
 quick-protobuf-codec = { workspace = true }
-rand = "0.8"
 rand_core = { version = "0.6", optional = true }
 thiserror = { version = "1.0.52", optional = true }
 void = { version = "1", optional = true }
 
 [dev-dependencies]
-tokio = { version = "1", features = ["macros", "rt", "sync"]}
 async-std = { version = "1.10", features = ["attributes"] }
 libp2p-swarm-test = { path = "../../swarm-test" }
-<<<<<<< HEAD
-tracing-subscriber = { version = "0.3", features = ["env-filter"] }
-libp2p-identify = { workspace = true }
-libp2p-swarm = { workspace = true, features = ["macros"]}
-
-[features]
-default = ["v1", "v2"]
-v1 = ["dep:libp2p-request-response"]
-v2 = ["dep:bytes", "dep:either", "dep:futures-bounded", "dep:thiserror", "dep:void", "dep:rand_core"]
-
-[lints]
-workspace = true
-=======
 tracing-subscriber = { workspace = true, features = ["env-filter"] }
->>>>>>> 1253ee37
 
 # Passing arguments to the docsrs builder in order to properly document cfg's.
 # More information: https://docs.rs/about/builds#cross-compiling
 [package.metadata.docs.rs]
 all-features = true
 rustdoc-args = ["--cfg", "docsrs"]
-rustc-args = ["--cfg", "docsrs"]+rustc-args = ["--cfg", "docsrs"]
+
+[lints]
+workspace = true