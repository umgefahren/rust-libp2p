[package]
name = "libp2p-autonat"
edition = "2021"
rust-version = { workspace = true }
description = "NAT and firewall detection for libp2p"
authors = ["David Craven <david@craven.ch>", "Elena Frank <elena.frank@protonmail.com>"]
<<<<<<< HEAD
version = "0.13.0"
=======
version = "0.12.1"
>>>>>>> 927428fb
license = "MIT"
repository = "https://github.com/libp2p/rust-libp2p"
keywords = ["peer-to-peer", "libp2p", "networking"]
categories = ["network-programming", "asynchronous"]

[dependencies]
async-trait = "0.1"
futures = { workspace = true }
futures-timer = "3.0"
web-time = { workspace = true }
libp2p-core = { workspace = true }
libp2p-swarm = { workspace = true }
libp2p-request-response = { workspace = true }
libp2p-identity = { workspace = true }
quick-protobuf = "0.8"
rand = "0.8"
tracing = { workspace = true }
quick-protobuf-codec = { workspace = true }
asynchronous-codec = { workspace = true }

[dev-dependencies]
async-std = { version = "1.10", features = ["attributes"] }
libp2p-swarm-test = { path = "../../swarm-test" }
tracing-subscriber = { workspace = true, features = ["env-filter"] }

# Passing arguments to the docsrs builder in order to properly document cfg's.
# More information: https://docs.rs/about/builds#cross-compiling
[package.metadata.docs.rs]
all-features = true
rustdoc-args = ["--cfg", "docsrs"]
rustc-args = ["--cfg", "docsrs"]

[lints]
workspace = true<|MERGE_RESOLUTION|>--- conflicted
+++ resolved
@@ -4,11 +4,7 @@
 rust-version = { workspace = true }
 description = "NAT and firewall detection for libp2p"
 authors = ["David Craven <david@craven.ch>", "Elena Frank <elena.frank@protonmail.com>"]
-<<<<<<< HEAD
 version = "0.13.0"
-=======
-version = "0.12.1"
->>>>>>> 927428fb
 license = "MIT"
 repository = "https://github.com/libp2p/rust-libp2p"
 keywords = ["peer-to-peer", "libp2p", "networking"]
