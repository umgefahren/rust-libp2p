--- conflicted
+++ resolved
@@ -144,12 +144,7 @@
 use libp2p_identity::PeerId;
 
 use smallvec::SmallVec;
-<<<<<<< HEAD
-
-use std::collections::{HashMap, HashSet};
-=======
 use std::collections::{HashMap, HashSet, VecDeque};
->>>>>>> dbfda10e
 use std::num::{NonZeroU32, NonZeroU8, NonZeroUsize};
 use std::time::Duration;
 use std::{
@@ -534,7 +529,6 @@
             .into_iter()
             .map(|a| match p2p_addr(peer_id, a) {
                 Ok(address) => {
-<<<<<<< HEAD
                     let dial = self.transport.dial(
                         address.clone(),
                         transport::DialOpts {
@@ -542,20 +536,8 @@
                             port_use: dial_opts.port_use(),
                         },
                     );
-=======
-                    let (dial, span) = match dial_opts.role_override() {
-                        Endpoint::Dialer => (
-                            self.transport.dial(address.clone()),
-                            tracing::debug_span!(parent: tracing::Span::none(), "Transport::dial", %address),
-                        ),
-                        Endpoint::Listener => (
-                            self.transport.dial_as_listener(address.clone()),
-                            tracing::debug_span!(parent: tracing::Span::none(), "Transport::dial_as_listener", %address),
-                        ),
-                    };
+                    let span = tracing::debug_span!(parent: tracing::Span::none(), "Transport::dial", %address);
                     span.follows_from(tracing::Span::current());
-
->>>>>>> dbfda10e
                     match dial {
                         Ok(fut) => fut
                             .map(|r| (address, r.map_err(TransportError::Other)))
