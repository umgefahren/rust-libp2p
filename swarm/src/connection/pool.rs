// Copyright 2021 Protocol Labs.
// Copyright 2018 Parity Technologies (UK) Ltd.
//
// Permission is hereby granted, free of charge, to any person obtaining a
// copy of this software and associated documentation files (the "Software"),
// to deal in the Software without restriction, including without limitation
// the rights to use, copy, modify, merge, publish, distribute, sublicense,
// and/or sell copies of the Software, and to permit persons to whom the
// Software is furnished to do so, subject to the following conditions:
//
// The above copyright notice and this permission notice shall be included in
// all copies or substantial portions of the Software.
//
// THE SOFTWARE IS PROVIDED "AS IS", WITHOUT WARRANTY OF ANY KIND, EXPRESS
// OR IMPLIED, INCLUDING BUT NOT LIMITED TO THE WARRANTIES OF MERCHANTABILITY,
// FITNESS FOR A PARTICULAR PURPOSE AND NONINFRINGEMENT. IN NO EVENT SHALL THE
// AUTHORS OR COPYRIGHT HOLDERS BE LIABLE FOR ANY CLAIM, DAMAGES OR OTHER
// LIABILITY, WHETHER IN AN ACTION OF CONTRACT, TORT OR OTHERWISE, ARISING
// FROM, OUT OF OR IN CONNECTION WITH THE SOFTWARE OR THE USE OR OTHER
// DEALINGS IN THE SOFTWARE.

use crate::connection::Connection;
use crate::{
    behaviour::{THandlerInEvent, THandlerOutEvent},
    connection::{
        Connected, ConnectionError, ConnectionLimit, IncomingInfo, PendingConnectionError,
        PendingInboundConnectionError, PendingOutboundConnectionError,
    },
    transport::{Transport, TransportError},
    ConnectedPoint, ConnectionHandler, Executor, IntoConnectionHandler, Multiaddr, PeerId,
};
use concurrent_dial::ConcurrentDial;
use fnv::FnvHashMap;
use futures::prelude::*;
use futures::{
    channel::{mpsc, oneshot},
    future::{poll_fn, BoxFuture, Either},
    ready,
    stream::FuturesUnordered,
};
use libp2p_core::connection::{ConnectionId, Endpoint, PendingPoint};
use libp2p_core::muxing::{StreamMuxerBox, StreamMuxerExt};
use std::{
    collections::{hash_map, HashMap},
    convert::TryFrom as _,
    fmt,
    num::{NonZeroU8, NonZeroUsize},
    pin::Pin,
    task::Context,
    task::Poll,
};
use void::Void;

mod concurrent_dial;
mod task;

enum ExecSwitch {
    Executor(Box<dyn Executor + Send>),
    LocalSpawn(FuturesUnordered<Pin<Box<dyn Future<Output = ()> + Send>>>),
}

impl ExecSwitch {
<<<<<<< HEAD
    #[inline]
=======
>>>>>>> 43fdfe27
    fn advance_local(&mut self, cx: &mut Context) {
        match self {
            ExecSwitch::Executor(_) => {}
            ExecSwitch::LocalSpawn(local) => {
                while let Poll::Ready(Some(())) = local.poll_next_unpin(cx) {}
            }
        }
    }

<<<<<<< HEAD
    #[inline]
=======
>>>>>>> 43fdfe27
    fn spawn(&mut self, task: BoxFuture<'static, ()>) {
        match self {
            Self::Executor(executor) => executor.exec(task),
            Self::LocalSpawn(local) => local.push(task),
        }
    }
}

/// A connection `Pool` manages a set of connections for each peer.
pub struct Pool<THandler, TTrans>
where
    TTrans: Transport,
    THandler: IntoConnectionHandler,
{
    local_id: PeerId,

    /// The connection counter(s).
    counters: ConnectionCounters,

    /// The managed connections of each peer that are currently considered established.
    established: FnvHashMap<
        PeerId,
        FnvHashMap<
            ConnectionId,
            EstablishedConnection<<THandler::Handler as ConnectionHandler>::InEvent>,
        >,
    >,

    /// The pending connections that are currently being negotiated.
    pending: HashMap<ConnectionId, PendingConnection<THandler>>,

    /// Next available identifier for a new connection / task.
    next_connection_id: ConnectionId,

    /// Size of the task command buffer (per task).
    task_command_buffer_size: usize,

    /// Number of addresses concurrently dialed for a single outbound connection attempt.
    dial_concurrency_factor: NonZeroU8,

    /// The configured override for substream protocol upgrades, if any.
    substream_upgrade_protocol_override: Option<libp2p_core::upgrade::Version>,

    /// The maximum number of inbound streams concurrently negotiating on a connection.
    ///
    /// See [`Connection::max_negotiating_inbound_streams`].
    max_negotiating_inbound_streams: usize,

    /// The executor to use for running connection tasks. Can either be a global executor
    /// or a local queue.
    executor: ExecSwitch,

    /// Sender distributed to pending tasks for reporting events back
    /// to the pool.
    pending_connection_events_tx: mpsc::Sender<task::PendingConnectionEvent<TTrans>>,

    /// Receiver for events reported from pending tasks.
    pending_connection_events_rx: mpsc::Receiver<task::PendingConnectionEvent<TTrans>>,

    /// Sender distributed to established tasks for reporting events back
    /// to the pool.
    established_connection_events_tx:
        mpsc::Sender<task::EstablishedConnectionEvent<THandler::Handler>>,

    /// Receiver for events reported from established tasks.
    established_connection_events_rx:
        mpsc::Receiver<task::EstablishedConnectionEvent<THandler::Handler>>,
}

#[derive(Debug)]
pub struct EstablishedConnection<TInEvent> {
    endpoint: ConnectedPoint,
    /// Channel endpoint to send commands to the task.
    sender: mpsc::Sender<task::Command<TInEvent>>,
}

impl<TInEvent> EstablishedConnection<TInEvent> {
    /// (Asynchronously) sends an event to the connection handler.
    ///
    /// If the handler is not ready to receive the event, either because
    /// it is busy or the connection is about to close, the given event
    /// is returned with an `Err`.
    ///
    /// If execution of this method is preceded by successful execution of
    /// `poll_ready_notify_handler` without another intervening execution
    /// of `notify_handler`, it only fails if the connection is now about
    /// to close.
    pub fn notify_handler(&mut self, event: TInEvent) -> Result<(), TInEvent> {
        let cmd = task::Command::NotifyHandler(event);
        self.sender.try_send(cmd).map_err(|e| match e.into_inner() {
            task::Command::NotifyHandler(event) => event,
            _ => unreachable!("Expect failed send to return initial event."),
        })
    }

    /// Checks if `notify_handler` is ready to accept an event.
    ///
    /// Returns `Ok(())` if the handler is ready to receive an event via `notify_handler`.
    ///
    /// Returns `Err(())` if the background task associated with the connection
    /// is terminating and the connection is about to close.
    pub fn poll_ready_notify_handler(&mut self, cx: &mut Context<'_>) -> Poll<Result<(), ()>> {
        self.sender.poll_ready(cx).map_err(|_| ())
    }

    /// Initiates a graceful close of the connection.
    ///
    /// Has no effect if the connection is already closing.
    pub fn start_close(&mut self) {
        // Clone the sender so that we are guaranteed to have
        // capacity for the close command (every sender gets a slot).
        match self.sender.clone().try_send(task::Command::Close) {
            Ok(()) => {}
            Err(e) => assert!(e.is_disconnected(), "No capacity for close command."),
        };
    }
}

struct PendingConnection<THandler> {
    /// [`PeerId`] of the remote peer.
    peer_id: Option<PeerId>,
    /// Handler to handle connection once no longer pending but established.
    handler: THandler,
    endpoint: PendingPoint,
    /// When dropped, notifies the task which then knows to terminate.
    abort_notifier: Option<oneshot::Sender<Void>>,
}

impl<THandler> PendingConnection<THandler> {
    fn is_for_same_remote_as(&self, other: PeerId) -> bool {
        self.peer_id.map_or(false, |peer| peer == other)
    }

    /// Aborts the connection attempt, closing the connection.
    fn abort(&mut self) {
        if let Some(notifier) = self.abort_notifier.take() {
            drop(notifier);
        }
    }
}

impl<THandler: IntoConnectionHandler, TTrans: Transport> fmt::Debug for Pool<THandler, TTrans> {
    fn fmt(&self, f: &mut fmt::Formatter<'_>) -> Result<(), fmt::Error> {
        f.debug_struct("Pool")
            .field("counters", &self.counters)
            .finish()
    }
}

/// Event that can happen on the `Pool`.
#[derive(Debug)]
pub enum PoolEvent<THandler: IntoConnectionHandler, TTrans>
where
    TTrans: Transport,
{
    /// A new connection has been established.
    ConnectionEstablished {
        id: ConnectionId,
        peer_id: PeerId,
        endpoint: ConnectedPoint,
        /// List of other connections to the same peer.
        ///
        /// Note: Does not include the connection reported through this event.
        other_established_connection_ids: Vec<ConnectionId>,
        /// [`Some`] when the new connection is an outgoing connection.
        /// Addresses are dialed in parallel. Contains the addresses and errors
        /// of dial attempts that failed before the one successful dial.
        concurrent_dial_errors: Option<Vec<(Multiaddr, TransportError<TTrans::Error>)>>,
    },

    /// An established connection was closed.
    ///
    /// A connection may close if
    ///
    ///   * it encounters an error, which includes the connection being
    ///     closed by the remote. In this case `error` is `Some`.
    ///   * it was actively closed by [`EstablishedConnection::start_close`],
    ///     i.e. a successful, orderly close.
    ///   * it was actively closed by [`Pool::disconnect`], i.e.
    ///     dropped without an orderly close.
    ///
    ConnectionClosed {
        id: ConnectionId,
        /// Information about the connection that errored.
        connected: Connected,
        /// The error that occurred, if any. If `None`, the connection
        /// was closed by the local peer.
        error: Option<ConnectionError<<THandler::Handler as ConnectionHandler>::Error>>,
        /// The remaining established connections to the same peer.
        remaining_established_connection_ids: Vec<ConnectionId>,
        handler: THandler::Handler,
    },

    /// An outbound connection attempt failed.
    PendingOutboundConnectionError {
        /// The ID of the failed connection.
        id: ConnectionId,
        /// The error that occurred.
        error: PendingOutboundConnectionError<TTrans::Error>,
        /// The handler that was supposed to handle the connection.
        handler: THandler,
        /// The (expected) peer of the failed connection.
        peer: Option<PeerId>,
    },

    /// An inbound connection attempt failed.
    PendingInboundConnectionError {
        /// The ID of the failed connection.
        id: ConnectionId,
        /// Address used to send back data to the remote.
        send_back_addr: Multiaddr,
        /// Local connection address.
        local_addr: Multiaddr,
        /// The error that occurred.
        error: PendingInboundConnectionError<TTrans::Error>,
        /// The handler that was supposed to handle the connection.
        handler: THandler,
    },

    /// A node has produced an event.
    ConnectionEvent {
        id: ConnectionId,
        peer_id: PeerId,
        /// The produced event.
        event: THandlerOutEvent<THandler>,
    },

    /// The connection to a node has changed its address.
    AddressChange {
        id: ConnectionId,
        peer_id: PeerId,
        /// The new endpoint.
        new_endpoint: ConnectedPoint,
        /// The old endpoint.
        old_endpoint: ConnectedPoint,
    },
}

impl<THandler, TTrans> Pool<THandler, TTrans>
where
    THandler: IntoConnectionHandler,
    TTrans: Transport,
{
    /// Creates a new empty `Pool`.
    pub fn new(local_id: PeerId, config: PoolConfig, limits: ConnectionLimits) -> Self {
        let (pending_connection_events_tx, pending_connection_events_rx) =
            mpsc::channel(config.task_event_buffer_size);
        let (established_connection_events_tx, established_connection_events_rx) =
            mpsc::channel(config.task_event_buffer_size);
        let executor = match config.executor {
            Some(exec) => ExecSwitch::Executor(exec),
            None => ExecSwitch::LocalSpawn(Default::default()),
        };
        Pool {
            local_id,
            counters: ConnectionCounters::new(limits),
            established: Default::default(),
            pending: Default::default(),
            next_connection_id: ConnectionId::new(0),
            task_command_buffer_size: config.task_command_buffer_size,
            dial_concurrency_factor: config.dial_concurrency_factor,
            substream_upgrade_protocol_override: config.substream_upgrade_protocol_override,
            max_negotiating_inbound_streams: config.max_negotiating_inbound_streams,
            executor,
            pending_connection_events_tx,
            pending_connection_events_rx,
            established_connection_events_tx,
            established_connection_events_rx,
        }
    }

    /// Gets the dedicated connection counters.
    pub fn counters(&self) -> &ConnectionCounters {
        &self.counters
    }

    /// Gets an established connection from the pool by ID.
    pub fn get_established(
        &mut self,
        id: ConnectionId,
    ) -> Option<&mut EstablishedConnection<THandlerInEvent<THandler>>> {
        self.established
            .values_mut()
            .find_map(|connections| connections.get_mut(&id))
    }

    /// Returns true if we are connected to the given peer.
    ///
    /// This will return true only after a `NodeReached` event has been produced by `poll()`.
    pub fn is_connected(&self, id: PeerId) -> bool {
        self.established.contains_key(&id)
    }

    /// Returns the number of connected peers, i.e. those with at least one
    /// established connection in the pool.
    pub fn num_peers(&self) -> usize {
        self.established.len()
    }

    /// (Forcefully) close all connections to the given peer.
    ///
    /// All connections to the peer, whether pending or established are
    /// closed asap and no more events from these connections are emitted
    /// by the pool effective immediately.
    pub fn disconnect(&mut self, peer: PeerId) {
        if let Some(conns) = self.established.get_mut(&peer) {
            for (_, conn) in conns.iter_mut() {
                conn.start_close();
            }
        }

        for connection in self
            .pending
            .iter_mut()
            .filter_map(|(_, info)| info.is_for_same_remote_as(peer).then_some(info))
        {
            connection.abort()
        }
    }

    /// Returns an iterator over all established connections of `peer`.
    pub fn iter_established_connections_of_peer(
        &mut self,
        peer: &PeerId,
    ) -> impl Iterator<Item = ConnectionId> + '_ {
        match self.established.get(peer) {
            Some(conns) => either::Either::Left(conns.iter().map(|(id, _)| *id)),
            None => either::Either::Right(std::iter::empty()),
        }
    }

    /// Checks whether we are currently dialing the given peer.
    pub fn is_dialing(&self, peer: PeerId) -> bool {
        self.pending.iter().any(|(_, info)| {
            matches!(info.endpoint, PendingPoint::Dialer { .. }) && info.is_for_same_remote_as(peer)
        })
    }

    /// Returns an iterator over all connected peers, i.e. those that have
    /// at least one established connection in the pool.
    pub fn iter_connected(&self) -> impl Iterator<Item = &PeerId> {
        self.established.keys()
    }

    fn next_connection_id(&mut self) -> ConnectionId {
        let connection_id = self.next_connection_id;
        self.next_connection_id = self.next_connection_id + 1;

        connection_id
    }

    fn spawn(&mut self, task: BoxFuture<'static, ()>) {
        self.executor.spawn(task)
    }
}

impl<THandler, TTrans> Pool<THandler, TTrans>
where
    THandler: IntoConnectionHandler,
    TTrans: Transport + 'static,
    TTrans::Output: Send + 'static,
    TTrans::Error: Send + 'static,
{
    /// Adds a pending outgoing connection to the pool in the form of a `Future`
    /// that establishes and negotiates the connection.
    ///
    /// Returns an error if the limit of pending outgoing connections
    /// has been reached.
    pub fn add_outgoing(
        &mut self,
        dials: Vec<
            BoxFuture<
                'static,
                (
                    Multiaddr,
                    Result<
                        <TTrans as Transport>::Output,
                        TransportError<<TTrans as Transport>::Error>,
                    >,
                ),
            >,
        >,
        peer: Option<PeerId>,
        handler: THandler,
        role_override: Endpoint,
        dial_concurrency_factor_override: Option<NonZeroU8>,
    ) -> Result<ConnectionId, (ConnectionLimit, THandler)>
    where
        TTrans: Send,
        TTrans::Dial: Send + 'static,
    {
        if let Err(limit) = self.counters.check_max_pending_outgoing() {
            return Err((limit, handler));
        };

        let dial = ConcurrentDial::new(
            dials,
            dial_concurrency_factor_override.unwrap_or(self.dial_concurrency_factor),
        );

        let connection_id = self.next_connection_id();

        let (abort_notifier, abort_receiver) = oneshot::channel();

        self.spawn(
            task::new_for_pending_outgoing_connection(
                connection_id,
                dial,
                abort_receiver,
                self.pending_connection_events_tx.clone(),
            )
            .boxed(),
        );

        let endpoint = PendingPoint::Dialer { role_override };

        self.counters.inc_pending(&endpoint);
        self.pending.insert(
            connection_id,
            PendingConnection {
                peer_id: peer,
                handler,
                endpoint,
                abort_notifier: Some(abort_notifier),
            },
        );
        Ok(connection_id)
    }

    /// Adds a pending incoming connection to the pool in the form of a
    /// `Future` that establishes and negotiates the connection.
    ///
    /// Returns an error if the limit of pending incoming connections
    /// has been reached.
    pub fn add_incoming<TFut>(
        &mut self,
        future: TFut,
        handler: THandler,
        info: IncomingInfo<'_>,
    ) -> Result<ConnectionId, (ConnectionLimit, THandler)>
    where
        TFut: Future<Output = Result<TTrans::Output, TTrans::Error>> + Send + 'static,
    {
        let endpoint = info.create_connected_point();

        if let Err(limit) = self.counters.check_max_pending_incoming() {
            return Err((limit, handler));
        }

        let connection_id = self.next_connection_id();

        let (abort_notifier, abort_receiver) = oneshot::channel();

        self.spawn(
            task::new_for_pending_incoming_connection(
                connection_id,
                future,
                abort_receiver,
                self.pending_connection_events_tx.clone(),
            )
            .boxed(),
        );

        self.counters.inc_pending_incoming();
        self.pending.insert(
            connection_id,
            PendingConnection {
                peer_id: None,
                handler,
                endpoint: endpoint.into(),
                abort_notifier: Some(abort_notifier),
            },
        );
        Ok(connection_id)
    }

    /// Polls the connection pool for events.
    pub fn poll(&mut self, cx: &mut Context<'_>) -> Poll<PoolEvent<THandler, TTrans>>
    where
        TTrans: Transport<Output = (PeerId, StreamMuxerBox)>,
        THandler: IntoConnectionHandler + 'static,
        THandler::Handler: ConnectionHandler + Send,
        <THandler::Handler as ConnectionHandler>::OutboundOpenInfo: Send,
    {
        // Poll for events of established connections.
        //
        // Note that established connections are polled before pending connections, thus
        // prioritizing established connections over pending connections.
        match self.established_connection_events_rx.poll_next_unpin(cx) {
            Poll::Pending => {}
            Poll::Ready(None) => unreachable!("Pool holds both sender and receiver."),

            Poll::Ready(Some(task::EstablishedConnectionEvent::Notify { id, peer_id, event })) => {
                return Poll::Ready(PoolEvent::ConnectionEvent { peer_id, id, event });
            }
            Poll::Ready(Some(task::EstablishedConnectionEvent::AddressChange {
                id,
                peer_id,
                new_address,
            })) => {
                let connection = self
                    .established
                    .get_mut(&peer_id)
                    .expect("Receive `AddressChange` event for established peer.")
                    .get_mut(&id)
                    .expect("Receive `AddressChange` event from established connection");
                let mut new_endpoint = connection.endpoint.clone();
                new_endpoint.set_remote_address(new_address);
                let old_endpoint =
                    std::mem::replace(&mut connection.endpoint, new_endpoint.clone());

                return Poll::Ready(PoolEvent::AddressChange {
                    peer_id,
                    id,
                    new_endpoint,
                    old_endpoint,
                });
            }
            Poll::Ready(Some(task::EstablishedConnectionEvent::Closed {
                id,
                peer_id,
                error,
                handler,
            })) => {
                let connections = self
                    .established
                    .get_mut(&peer_id)
                    .expect("`Closed` event for established connection");
                let EstablishedConnection { endpoint, .. } =
                    connections.remove(&id).expect("Connection to be present");
                self.counters.dec_established(&endpoint);
                let remaining_established_connection_ids: Vec<ConnectionId> =
                    connections.keys().cloned().collect();
                if remaining_established_connection_ids.is_empty() {
                    self.established.remove(&peer_id);
                }
                return Poll::Ready(PoolEvent::ConnectionClosed {
                    id,
                    connected: Connected { endpoint, peer_id },
                    error,
                    remaining_established_connection_ids,
                    handler,
                });
            }
        }

        // Poll for events of pending connections.
        loop {
            let event = match self.pending_connection_events_rx.poll_next_unpin(cx) {
                Poll::Ready(Some(event)) => event,
                Poll::Pending => break,
                Poll::Ready(None) => unreachable!("Pool holds both sender and receiver."),
            };

            match event {
                task::PendingConnectionEvent::ConnectionEstablished {
                    id,
                    output: (obtained_peer_id, mut muxer),
                    outgoing,
                } => {
                    let PendingConnection {
                        peer_id: expected_peer_id,
                        handler,
                        endpoint,
                        abort_notifier: _,
                    } = self
                        .pending
                        .remove(&id)
                        .expect("Entry in `self.pending` for previously pending connection.");

                    self.counters.dec_pending(&endpoint);

                    let (endpoint, concurrent_dial_errors) = match (endpoint, outgoing) {
                        (PendingPoint::Dialer { role_override }, Some((address, errors))) => (
                            ConnectedPoint::Dialer {
                                address,
                                role_override,
                            },
                            Some(errors),
                        ),
                        (
                            PendingPoint::Listener {
                                local_addr,
                                send_back_addr,
                            },
                            None,
                        ) => (
                            ConnectedPoint::Listener {
                                local_addr,
                                send_back_addr,
                            },
                            None,
                        ),
                        (PendingPoint::Dialer { .. }, None) => unreachable!(
                            "Established incoming connection via pending outgoing connection."
                        ),
                        (PendingPoint::Listener { .. }, Some(_)) => unreachable!(
                            "Established outgoing connection via pending incoming connection."
                        ),
                    };

                    let error: Result<(), PendingInboundConnectionError<_>> = self
                        .counters
                        // Check general established connection limit.
                        .check_max_established(&endpoint)
                        .map_err(PendingConnectionError::ConnectionLimit)
                        // Check per-peer established connection limit.
                        .and_then(|()| {
                            self.counters
                                .check_max_established_per_peer(num_peer_established(
                                    &self.established,
                                    obtained_peer_id,
                                ))
                                .map_err(PendingConnectionError::ConnectionLimit)
                        })
                        // Check expected peer id matches.
                        .and_then(|()| {
                            if let Some(peer) = expected_peer_id {
                                if peer != obtained_peer_id {
                                    Err(PendingConnectionError::WrongPeerId {
                                        obtained: obtained_peer_id,
                                        endpoint: endpoint.clone(),
                                    })
                                } else {
                                    Ok(())
                                }
                            } else {
                                Ok(())
                            }
                        })
                        // Check peer is not local peer.
                        .and_then(|()| {
                            if self.local_id == obtained_peer_id {
                                Err(PendingConnectionError::WrongPeerId {
                                    obtained: obtained_peer_id,
                                    endpoint: endpoint.clone(),
                                })
                            } else {
                                Ok(())
                            }
                        });

                    if let Err(error) = error {
                        self.spawn(
                            poll_fn(move |cx| {
                                if let Err(e) = ready!(muxer.poll_close_unpin(cx)) {
                                    log::debug!(
                                        "Failed to close connection {:?} to peer {}: {:?}",
                                        id,
                                        obtained_peer_id,
                                        e
                                    );
                                }
                                Poll::Ready(())
                            })
                            .boxed(),
                        );

                        match endpoint {
                            ConnectedPoint::Dialer { .. } => {
                                return Poll::Ready(PoolEvent::PendingOutboundConnectionError {
                                    id,
                                    error: error
                                        .map(|t| vec![(endpoint.get_remote_address().clone(), t)]),
                                    handler,
                                    peer: expected_peer_id.or(Some(obtained_peer_id)),
                                })
                            }
                            ConnectedPoint::Listener {
                                send_back_addr,
                                local_addr,
                            } => {
                                return Poll::Ready(PoolEvent::PendingInboundConnectionError {
                                    id,
                                    error,
                                    handler,
                                    send_back_addr,
                                    local_addr,
                                })
                            }
                        };
                    }

                    // Add the connection to the pool.
                    let conns = self.established.entry(obtained_peer_id).or_default();
                    let other_established_connection_ids = conns.keys().cloned().collect();
                    self.counters.inc_established(&endpoint);

                    let (command_sender, command_receiver) =
                        mpsc::channel(self.task_command_buffer_size);
                    conns.insert(
                        id,
                        EstablishedConnection {
                            endpoint: endpoint.clone(),
                            sender: command_sender,
                        },
                    );

                    let connection = Connection::new(
                        muxer,
                        handler.into_handler(&obtained_peer_id, &endpoint),
                        self.substream_upgrade_protocol_override,
                        self.max_negotiating_inbound_streams,
                    );
                    self.spawn(
                        task::new_for_established_connection(
                            id,
                            obtained_peer_id,
                            connection,
                            command_receiver,
                            self.established_connection_events_tx.clone(),
                        )
                        .boxed(),
                    );

                    return Poll::Ready(PoolEvent::ConnectionEstablished {
                        peer_id: obtained_peer_id,
                        endpoint,
                        id,
                        other_established_connection_ids,
                        concurrent_dial_errors,
                    });
                }
                task::PendingConnectionEvent::PendingFailed { id, error } => {
                    if let Some(PendingConnection {
                        peer_id,
                        handler,
                        endpoint,
                        abort_notifier: _,
                    }) = self.pending.remove(&id)
                    {
                        self.counters.dec_pending(&endpoint);

                        match (endpoint, error) {
                            (PendingPoint::Dialer { .. }, Either::Left(error)) => {
                                return Poll::Ready(PoolEvent::PendingOutboundConnectionError {
                                    id,
                                    error,
                                    handler,
                                    peer: peer_id,
                                });
                            }
                            (
                                PendingPoint::Listener {
                                    send_back_addr,
                                    local_addr,
                                },
                                Either::Right(error),
                            ) => {
                                return Poll::Ready(PoolEvent::PendingInboundConnectionError {
                                    id,
                                    error,
                                    handler,
                                    send_back_addr,
                                    local_addr,
                                });
                            }
                            (PendingPoint::Dialer { .. }, Either::Right(_)) => {
                                unreachable!("Inbound error for outbound connection.")
                            }
                            (PendingPoint::Listener { .. }, Either::Left(_)) => {
                                unreachable!("Outbound error for inbound connection.")
                            }
                        }
                    }
                }
            }
        }

        self.executor.advance_local(cx);

        Poll::Pending
    }
}

/// Network connection information.
#[derive(Debug, Clone)]
pub struct ConnectionCounters {
    /// The effective connection limits.
    limits: ConnectionLimits,
    /// The current number of incoming connections.
    pending_incoming: u32,
    /// The current number of outgoing connections.
    pending_outgoing: u32,
    /// The current number of established inbound connections.
    established_incoming: u32,
    /// The current number of established outbound connections.
    established_outgoing: u32,
}

impl ConnectionCounters {
    fn new(limits: ConnectionLimits) -> Self {
        Self {
            limits,
            pending_incoming: 0,
            pending_outgoing: 0,
            established_incoming: 0,
            established_outgoing: 0,
        }
    }

    /// The effective connection limits.
    pub fn limits(&self) -> &ConnectionLimits {
        &self.limits
    }

    /// The total number of connections, both pending and established.
    pub fn num_connections(&self) -> u32 {
        self.num_pending() + self.num_established()
    }

    /// The total number of pending connections, both incoming and outgoing.
    pub fn num_pending(&self) -> u32 {
        self.pending_incoming + self.pending_outgoing
    }

    /// The number of incoming connections being established.
    pub fn num_pending_incoming(&self) -> u32 {
        self.pending_incoming
    }

    /// The number of outgoing connections being established.
    pub fn num_pending_outgoing(&self) -> u32 {
        self.pending_outgoing
    }

    /// The number of established incoming connections.
    pub fn num_established_incoming(&self) -> u32 {
        self.established_incoming
    }

    /// The number of established outgoing connections.
    pub fn num_established_outgoing(&self) -> u32 {
        self.established_outgoing
    }

    /// The total number of established connections.
    pub fn num_established(&self) -> u32 {
        self.established_outgoing + self.established_incoming
    }

    fn inc_pending(&mut self, endpoint: &PendingPoint) {
        match endpoint {
            PendingPoint::Dialer { .. } => {
                self.pending_outgoing += 1;
            }
            PendingPoint::Listener { .. } => {
                self.pending_incoming += 1;
            }
        }
    }

    fn inc_pending_incoming(&mut self) {
        self.pending_incoming += 1;
    }

    fn dec_pending(&mut self, endpoint: &PendingPoint) {
        match endpoint {
            PendingPoint::Dialer { .. } => {
                self.pending_outgoing -= 1;
            }
            PendingPoint::Listener { .. } => {
                self.pending_incoming -= 1;
            }
        }
    }

    fn inc_established(&mut self, endpoint: &ConnectedPoint) {
        match endpoint {
            ConnectedPoint::Dialer { .. } => {
                self.established_outgoing += 1;
            }
            ConnectedPoint::Listener { .. } => {
                self.established_incoming += 1;
            }
        }
    }

    fn dec_established(&mut self, endpoint: &ConnectedPoint) {
        match endpoint {
            ConnectedPoint::Dialer { .. } => {
                self.established_outgoing -= 1;
            }
            ConnectedPoint::Listener { .. } => {
                self.established_incoming -= 1;
            }
        }
    }

    fn check_max_pending_outgoing(&self) -> Result<(), ConnectionLimit> {
        Self::check(self.pending_outgoing, self.limits.max_pending_outgoing)
    }

    fn check_max_pending_incoming(&self) -> Result<(), ConnectionLimit> {
        Self::check(self.pending_incoming, self.limits.max_pending_incoming)
    }

    fn check_max_established(&self, endpoint: &ConnectedPoint) -> Result<(), ConnectionLimit> {
        // Check total connection limit.
        Self::check(self.num_established(), self.limits.max_established_total)?;
        // Check incoming/outgoing connection limits
        match endpoint {
            ConnectedPoint::Dialer { .. } => Self::check(
                self.established_outgoing,
                self.limits.max_established_outgoing,
            ),
            ConnectedPoint::Listener { .. } => Self::check(
                self.established_incoming,
                self.limits.max_established_incoming,
            ),
        }
    }

    fn check_max_established_per_peer(&self, current: u32) -> Result<(), ConnectionLimit> {
        Self::check(current, self.limits.max_established_per_peer)
    }

    fn check(current: u32, limit: Option<u32>) -> Result<(), ConnectionLimit> {
        if let Some(limit) = limit {
            if current >= limit {
                return Err(ConnectionLimit { limit, current });
            }
        }
        Ok(())
    }
}

/// Counts the number of established connections to the given peer.
fn num_peer_established<TInEvent>(
    established: &FnvHashMap<PeerId, FnvHashMap<ConnectionId, EstablishedConnection<TInEvent>>>,
    peer: PeerId,
) -> u32 {
    established.get(&peer).map_or(0, |conns| {
        u32::try_from(conns.len()).expect("Unexpectedly large number of connections for a peer.")
    })
}

/// The configurable connection limits.
///
/// By default no connection limits apply.
#[derive(Debug, Clone, Default)]
pub struct ConnectionLimits {
    max_pending_incoming: Option<u32>,
    max_pending_outgoing: Option<u32>,
    max_established_incoming: Option<u32>,
    max_established_outgoing: Option<u32>,
    max_established_per_peer: Option<u32>,
    max_established_total: Option<u32>,
}

impl ConnectionLimits {
    /// Configures the maximum number of concurrently incoming connections being established.
    pub fn with_max_pending_incoming(mut self, limit: Option<u32>) -> Self {
        self.max_pending_incoming = limit;
        self
    }

    /// Configures the maximum number of concurrently outgoing connections being established.
    pub fn with_max_pending_outgoing(mut self, limit: Option<u32>) -> Self {
        self.max_pending_outgoing = limit;
        self
    }

    /// Configures the maximum number of concurrent established inbound connections.
    pub fn with_max_established_incoming(mut self, limit: Option<u32>) -> Self {
        self.max_established_incoming = limit;
        self
    }

    /// Configures the maximum number of concurrent established outbound connections.
    pub fn with_max_established_outgoing(mut self, limit: Option<u32>) -> Self {
        self.max_established_outgoing = limit;
        self
    }

    /// Configures the maximum number of concurrent established connections (both
    /// inbound and outbound).
    ///
    /// Note: This should be used in conjunction with
    /// [`ConnectionLimits::with_max_established_incoming`] to prevent possible
    /// eclipse attacks (all connections being inbound).
    pub fn with_max_established(mut self, limit: Option<u32>) -> Self {
        self.max_established_total = limit;
        self
    }

    /// Configures the maximum number of concurrent established connections per peer,
    /// regardless of direction (incoming or outgoing).
    pub fn with_max_established_per_peer(mut self, limit: Option<u32>) -> Self {
        self.max_established_per_peer = limit;
        self
    }
}

/// Configuration options when creating a [`Pool`].
///
/// The default configuration specifies no dedicated task executor, a
/// task event buffer size of 32, and a task command buffer size of 7.
pub struct PoolConfig {
    /// Executor to use to spawn tasks.
    pub executor: Option<Box<dyn Executor + Send>>,

    /// Size of the task command buffer (per task).
    pub task_command_buffer_size: usize,

    /// Size of the pending connection task event buffer and the established connection task event
    /// buffer.
    pub task_event_buffer_size: usize,

    /// Number of addresses concurrently dialed for a single outbound connection attempt.
    pub dial_concurrency_factor: NonZeroU8,

    /// The configured override for substream protocol upgrades, if any.
    substream_upgrade_protocol_override: Option<libp2p_core::upgrade::Version>,

    /// The maximum number of inbound streams concurrently negotiating on a connection.
    ///
    /// See [`Connection::max_negotiating_inbound_streams`].
    max_negotiating_inbound_streams: usize,
}

impl PoolConfig {
    pub fn new(executor: Option<Box<dyn Executor + Send>>) -> Self {
        Self {
            executor,
            task_command_buffer_size: 32,
            task_event_buffer_size: 7,
            dial_concurrency_factor: NonZeroU8::new(8).expect("8 > 0"),
            substream_upgrade_protocol_override: None,
            max_negotiating_inbound_streams: 128,
        }
    }

    /// Configures the executor to use for spawning connection background tasks.
    pub fn with_executor(mut self, executor: Box<dyn Executor + Send>) -> Self {
        self.executor = Some(executor);
        self
    }

    /// Sets the maximum number of events sent to a connection's background task
    /// that may be buffered, if the task cannot keep up with their consumption and
    /// delivery to the connection handler.
    ///
    /// When the buffer for a particular connection is full, `notify_handler` will no
    /// longer be able to deliver events to the associated [`Connection`](super::Connection),
    /// thus exerting back-pressure on the connection and peer API.
    pub fn with_notify_handler_buffer_size(mut self, n: NonZeroUsize) -> Self {
        self.task_command_buffer_size = n.get() - 1;
        self
    }

    /// Sets the maximum number of buffered connection events (beyond a guaranteed
    /// buffer of 1 event per connection).
    ///
    /// When the buffer is full, the background tasks of all connections will stall.
    /// In this way, the consumers of network events exert back-pressure on
    /// the network connection I/O.
    pub fn with_connection_event_buffer_size(mut self, n: usize) -> Self {
        self.task_event_buffer_size = n;
        self
    }

    /// Number of addresses concurrently dialed for a single outbound connection attempt.
    pub fn with_dial_concurrency_factor(mut self, factor: NonZeroU8) -> Self {
        self.dial_concurrency_factor = factor;
        self
    }

    /// Configures an override for the substream upgrade protocol to use.
    pub fn with_substream_upgrade_protocol_override(
        mut self,
        v: libp2p_core::upgrade::Version,
    ) -> Self {
        self.substream_upgrade_protocol_override = Some(v);
        self
    }

    /// The maximum number of inbound streams concurrently negotiating on a connection.
    ///
    /// See [`Connection::max_negotiating_inbound_streams`].
    pub fn with_max_negotiating_inbound_streams(mut self, v: usize) -> Self {
        self.max_negotiating_inbound_streams = v;
        self
    }
}

trait EntryExt<'a, K, V> {
    fn expect_occupied(self, msg: &'static str) -> hash_map::OccupiedEntry<'a, K, V>;
}

impl<'a, K: 'a, V: 'a> EntryExt<'a, K, V> for hash_map::Entry<'a, K, V> {
    fn expect_occupied(self, msg: &'static str) -> hash_map::OccupiedEntry<'a, K, V> {
        match self {
            hash_map::Entry::Occupied(entry) => entry,
            hash_map::Entry::Vacant(_) => panic!("{}", msg),
        }
    }
}

#[cfg(test)]
mod tests {
    use super::*;
    use futures::future::Future;

    struct Dummy;

    impl Executor for Dummy {
        fn exec(&self, _: Pin<Box<dyn Future<Output = ()> + Send>>) {}
    }
}<|MERGE_RESOLUTION|>--- conflicted
+++ resolved
@@ -60,10 +60,6 @@
 }
 
 impl ExecSwitch {
-<<<<<<< HEAD
-    #[inline]
-=======
->>>>>>> 43fdfe27
     fn advance_local(&mut self, cx: &mut Context) {
         match self {
             ExecSwitch::Executor(_) => {}
@@ -73,10 +69,6 @@
         }
     }
 
-<<<<<<< HEAD
-    #[inline]
-=======
->>>>>>> 43fdfe27
     fn spawn(&mut self, task: BoxFuture<'static, ()>) {
         match self {
             Self::Executor(executor) => executor.exec(task),
