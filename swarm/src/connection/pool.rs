--- conflicted
+++ resolved
@@ -60,10 +60,6 @@
 }
 
 impl ExecSwitch {
-<<<<<<< HEAD
-    #[inline]
-=======
->>>>>>> 5b4eab7b
     fn advance_local(&mut self, cx: &mut Context) {
         match self {
             ExecSwitch::Executor(_) => {}
@@ -73,10 +69,6 @@
         }
     }
 
-<<<<<<< HEAD
-    #[inline]
-=======
->>>>>>> 5b4eab7b
     fn spawn(&mut self, task: BoxFuture<'static, ()>) {
         match self {
             Self::Executor(executor) => executor.exec(task),
@@ -1109,15 +1101,12 @@
             max_negotiating_inbound_streams: 128,
         }
     }
-<<<<<<< HEAD
-=======
 
     /// Configures the executor to use for spawning connection background tasks.
     pub fn with_executor(mut self, executor: Box<dyn Executor + Send>) -> Self {
         self.executor = Some(executor);
         self
     }
->>>>>>> 5b4eab7b
 
     /// Sets the maximum number of events sent to a connection's background task
     /// that may be buffered, if the task cannot keep up with their consumption and
