--- conflicted
+++ resolved
@@ -1,4 +1,3 @@
-<<<<<<< HEAD
 ## 0.45.0
 
 - Implement refactored `Transport`.
@@ -7,12 +6,11 @@
   See [PR 4568]
 
 [PR 4568]: https://github.com/libp2p/rust-libp2p/pull/4568
-=======
+
 ## 0.44.3
 
 - Use `web-time` instead of `instant`.
   See [PR 5347](https://github.com/libp2p/rust-libp2p/pull/5347).
->>>>>>> 927428fb
 
 ## 0.44.2
 
