# 0.41.0

- Update to `libp2p-core` `v0.38.0`.

- Add new `on_connection_event` method to `ConnectionHandler` that accepts a `ConnectionEvent` enum and update
  `inject_*` methods to call `on_connection_event` with the respective `ConnectionEvent` variant and deprecate
  `inject_*`.
  To migrate, users should replace the `ConnectionHandler::inject_*` calls with a single
  implementation of `ConnectionHandler::on_connection_event` treating each `ConnectionEvent` variant in
  the same way its corresponding `inject_*` call was treated.
  See [PR 3085].

- Add new `on_behaviour_event` method with the same signature as `inject_event`, make the
  default implementation of `inject_event` call `on_behaviour_event` and deprecate it.
  To migrate, users should replace the `ConnectionHandler::inject_event` call
  with `ConnectionHandler::on_behaviour_event`.
  See [PR 3085].

- Add new `on_swarm_event` method to `NetworkBehaviour` that accepts a `FromSwarm` enum and update
  `inject_*` methods to call `on_swarm_event` with the respective `FromSwarm` variant and deprecate
  `inject_*`.
  To migrate, users should replace the `NetworkBehaviour::inject_*` calls with a single
  implementation of `NetworkBehaviour::on_swarm_event` treating each `FromSwarm` variant in
  the same way its corresponding `inject_*` call was treated.
  See [PR 3011].

- Add new `on_connection_handler_event` method with the same signature as `inject_event`, make the
  default implementation of `inject_event` call `on_connection_handler_event` and deprecate it.
  To migrate, users should replace the `NetworkBehaviour::inject_event` call
  with `NetworkBehaviour::on_connection_handler_event`.
  See [PR 3011].

- Export `NetworkBehaviour` derive as `libp2p_swarm::NetworkBehaviour`.
  This follows the convention of other popular libraries. `serde` for example exports the `Serialize` trait and macro as
  `serde::Serialize`. See [PR 3055].

- Feature-gate `NetworkBehaviour` macro behind `macros` feature flag. See [PR 3055].

- Make executor in Swarm constructor explicit. See [PR 3097].
<<<<<<< HEAD
  
=======

>>>>>>> 5b4eab7b
  Supported executors:
  - Tokio

    Previously
    ```rust
    let swarm = SwarmBuilder::new(transport, behaviour, peer_id)
        .executor(Box::new(|fut| {
                tokio::spawn(fut);
        }))
        .build();
    ```
    Now
    ```rust
    let swarm = Swarm::with_tokio_executor(transport, behaviour, peer_id);
    ```
  - Async Std
<<<<<<< HEAD
    
=======

>>>>>>> 5b4eab7b
    Previously
    ```rust
    let swarm = SwarmBuilder::new(transport, behaviour, peer_id)
        .executor(Box::new(|fut| {
                async_std::task::spawn(fut);
        }))
        .build();
    ```
    Now
    ```rust
    let swarm = Swarm::with_async_std_executor(transport, behaviour, peer_id);
    ```
  - ThreadPool (see [Issue 3107])
<<<<<<< HEAD
    
=======

>>>>>>> 5b4eab7b
    In most cases ThreadPool can be replaced by executors or spawning on the local task.

    Previously
    ```rust
    let swarm = Swarm::new(transport, behaviour, peer_id);
    ```

    Now
    ```rust
    let swarm = Swarm::with_threadpool_executor(transport, behaviour, peer_id);
    ```
  - Without
<<<<<<< HEAD
    
=======

>>>>>>> 5b4eab7b
    Spawns the tasks on the current task, this may result in bad performance so try to use an executor where possible. Previously this was just a fallback when no executor was specified and constructing a `ThreadPool` failed.

    New
    ```rust
    let swarm = Swarm::without_executor(transport, behaviour, peer_id);
    ```
<<<<<<< HEAD
  
=======

>>>>>>> 5b4eab7b
  Deprecated APIs:
  - `Swarm::new`
  - `SwarmBuilder::new`
  - `SwarmBuilder::executor`

<<<<<<< HEAD
[PR 3055]: https://github.com/libp2p/rust-libp2p/pull/3055
[PR 3097]: https://github.com/libp2p/rust-libp2p/pull/3097
[Issue 3107]: https://github.com/libp2p/rust-libp2p/issues/3107
=======
- Update `rust-version` to reflect the actual MSRV: 1.62.0. See [PR 3090].

[PR 3085]: https://github.com/libp2p/rust-libp2p/pull/3085
[PR 3011]: https://github.com/libp2p/rust-libp2p/pull/3011
[PR 3055]: https://github.com/libp2p/rust-libp2p/pull/3055
[PR 3097]: https://github.com/libp2p/rust-libp2p/pull/3097
[Issue 3107]: https://github.com/libp2p/rust-libp2p/issues/3107
[PR 3090]: https://github.com/libp2p/rust-libp2p/pull/3090
>>>>>>> 5b4eab7b

# 0.40.1

- Bump rand to 0.8 and quickcheck to 1. See [PR 2857].

- Update to `libp2p-core` `v0.37.0`.

- Introduce `libp2p_swarm::keep_alive::ConnectionHandler` in favor of removing `keep_alive` from
  `libp2p_swarm::dummy::ConnectionHandler`. `dummy::ConnectionHandler` now literally does not do anything. In the same
  spirit, introduce `libp2p_swarm::keep_alive::Behaviour` and `libp2p_swarm::dummy::Behaviour`. See [PR 2859].

[PR 2857]: https://github.com/libp2p/rust-libp2p/pull/2857
[PR 2859]: https://github.com/libp2p/rust-libp2p/pull/2859/

- Pass actual `PeerId` of dial to `NetworkBehaviour::inject_dial_failure` on `DialError::ConnectionLimit`. See [PR 2928].

[PR 2928]: https://github.com/libp2p/rust-libp2p/pull/2928


# 0.39.0

- Remove deprecated `NetworkBehaviourEventProcess`. See [libp2p-swarm v0.38.0 changelog entry] for
  migration path.

- Update to `libp2p-core` `v0.36.0`.

- Enforce backpressure on incoming streams via `StreamMuxer` interface. In case we hit the configured limit of maximum
  number of inbound streams, we will stop polling the `StreamMuxer` for new inbound streams. Depending on the muxer
  implementation in use, this may lead to instant dropping of inbound streams. See [PR 2861].

[libp2p-swarm v0.38.0 changelog entry]: https://github.com/libp2p/rust-libp2p/blob/master/swarm/CHANGELOG.md#0380
[PR 2861]: https://github.com/libp2p/rust-libp2p/pull/2861/

# 0.38.0

- Deprecate `NetworkBehaviourEventProcess`. When deriving `NetworkBehaviour` on a custom `struct` users
  should either bring their own `OutEvent` via `#[behaviour(out_event = "MyBehaviourEvent")]` or,
  when not specified, have the derive macro generate one for the user.

  See [`NetworkBehaviour`
  documentation](https://docs.rs/libp2p/latest/libp2p/swarm/trait.NetworkBehaviour.html) and [PR
  2784] for details.

  Previously

  ``` rust
  #[derive(NetworkBehaviour)]
  #[behaviour(event_process = true)]
  struct MyBehaviour {
      gossipsub: Gossipsub,
      mdns: Mdns,
  }

  impl NetworkBehaviourEventProcess<Gossipsub> for MyBehaviour {
      fn inject_event(&mut self, message: GossipsubEvent) {
        todo!("Handle event")
      }
  }

  impl NetworkBehaviourEventProcess<MdnsEvent> for MyBehaviour {
      fn inject_event(&mut self, message: MdnsEvent) {
        todo!("Handle event")
      }
  }
  ```

  Now

  ``` rust
  #[derive(NetworkBehaviour)]
  #[behaviour(out_event = "MyBehaviourEvent")]
  struct MyBehaviour {
      gossipsub: Gossipsub,
      mdns: Mdns,
  }

  enum MyBehaviourEvent {
      Gossipsub(GossipsubEvent),
      Mdns(MdnsEvent),
  }

  impl From<GossipsubEvent> for MyBehaviourEvent {
      fn from(event: GossipsubEvent) -> Self {
          MyBehaviourEvent::Gossipsub(event)
      }
  }

  impl From<MdnsEvent> for MyBehaviourEvent {
      fn from(event: MdnsEvent) -> Self {
          MyBehaviourEvent::Mdns(event)
      }
  }

  match swarm.next().await.unwrap() {
    SwarmEvent::Behaviour(MyBehaviourEvent::Gossipsub(event)) => {
      todo!("Handle event")
    }
    SwarmEvent::Behaviour(MyBehaviourEvent::Mdns(event)) => {
      todo!("Handle event")
    }
  }
  ```

- When deriving `NetworkBehaviour` on a custom `struct` where the user does not specify their own
  `OutEvent` via `#[behaviour(out_event = "MyBehaviourEvent")]` and where the user does not enable
  `#[behaviour(event_process = true)]`, then the derive macro generates an `OutEvent` definition for
  the user.

  See [`NetworkBehaviour`
  documentation](https://docs.rs/libp2p/latest/libp2p/swarm/trait.NetworkBehaviour.html) and [PR
  2792] for details.

- Update dial address concurrency factor to `8`, thus dialing up to 8 addresses concurrently for a single connection attempt. See `Swarm::dial_concurrency_factor` and [PR 2741].

- Update to `libp2p-core` `v0.35.0`.

[PR 2741]: https://github.com/libp2p/rust-libp2p/pull/2741/
[PR 2784]: https://github.com/libp2p/rust-libp2p/pull/2784
[PR 2792]: https://github.com/libp2p/rust-libp2p/pull/2792

# 0.37.0

- Update to `libp2p-core` `v0.34.0`.

- Extend log message when exceeding inbound negotiating streams with peer ID and limit. See [PR 2716].

- Remove `connection::ListenersStream` and poll the `Transport` directly. See [PR 2652].

[PR 2716]: https://github.com/libp2p/rust-libp2p/pull/2716/
[PR 2652]: https://github.com/libp2p/rust-libp2p/pull/2652

# 0.36.1

- Limit negotiating inbound substreams per connection. See [PR 2697].

[PR 2697]: https://github.com/libp2p/rust-libp2p/pull/2697

# 0.36.0

- Don't require `Transport` to be `Clone`. See [PR 2529].

- Update to `libp2p-core` `v0.33.0`.

- Make `behaviour::either` module private. See [PR 2610]

- Rename `IncomingInfo::to_connected_point` to `IncomingInfo::create_connected_point`. See [PR 2620].

- Rename `TProtoHandler` to `TConnectionHandler`, `ToggleProtoHandler` to `ToggleConnectionHandler`, `ToggleIntoProtoHandler` to `ToggleIntoConnectionHandler`. See [PR 2640].

[PR 2529]: https://github.com/libp2p/rust-libp2p/pull/2529
[PR 2610]: https://github.com/libp2p/rust-libp2p/pull/2610
[PR 2620]: https://github.com/libp2p/rust-libp2p/pull/2620
[PR 2640]: https://github.com/libp2p/rust-libp2p/pull/2640

# 0.35.0

- Add impl `IntoIterator` for `MultiHandler`. See [PR 2572].
- Remove `Send` bound from `NetworkBehaviour`. See [PR 2535].

[PR 2572]: https://github.com/libp2p/rust-libp2p/pull/2572/
[PR 2535]: https://github.com/libp2p/rust-libp2p/pull/2535/

# 0.34.0 [2022-02-22]

- Rename `ProtocolsHandler` to `ConnectionHandler`. Upgrade should be as simple as renaming all
  occurences of `ProtocolsHandler` to `ConnectionHandler` with your favorite text manipulation tool
  across your codebase. See [PR 2527].

- Fold `libp2p-core`'s `Network` into `Swarm`. See [PR 2492].

- Update to `libp2p-core` `v0.32.0`.

- Disconnect pending connections with `Swarm::disconnect`. See [PR 2517].

- Report aborted connections via `SwarmEvent::OutgoingConnectionError`. See [PR 2517].

[PR 2492]: https://github.com/libp2p/rust-libp2p/pull/2492
[PR 2517]: https://github.com/libp2p/rust-libp2p/pull/2517
[PR 2527]: https://github.com/libp2p/rust-libp2p/pull/2527

# 0.33.0 [2022-01-27]

- Patch reporting on banned peers and their non-banned and banned connections (see [PR 2350]).

- Update dependencies.

- Migrate to Rust edition 2021 (see [PR 2339]).

- Update `Connection::address` on `inject_address_change` (see [PR 2362]).

- Move `swarm::Toggle` to `swarm::behaviour::Toggle` (see [PR 2375]).

- Add `Swarm::connected_peers` (see [PR 2378]).

- Implement `swarm::NetworkBehaviour` on `either::Either` (see [PR 2370]).

- Allow overriding _dial concurrency factor_ per dial via
  `DialOpts::override_dial_concurrency_factor`. See [PR 2404].

- Report negotiated and expected `PeerId` as well as remote address in
  `DialError::WrongPeerId` (see [PR 2428]).

- Allow overriding role when dialing through `override_role` option on
  `DialOpts`. This option is needed for NAT and firewall hole punching. See [PR
  2363].

- Merge NetworkBehaviour's inject_\* paired methods (see PR 2445).

[PR 2339]: https://github.com/libp2p/rust-libp2p/pull/2339
[PR 2350]: https://github.com/libp2p/rust-libp2p/pull/2350
[PR 2362]: https://github.com/libp2p/rust-libp2p/pull/2362
[PR 2370]: https://github.com/libp2p/rust-libp2p/pull/2370
[PR 2375]: https://github.com/libp2p/rust-libp2p/pull/2375
[PR 2378]: https://github.com/libp2p/rust-libp2p/pull/2378
[PR 2404]: https://github.com/libp2p/rust-libp2p/pull/2404
[PR 2428]: https://github.com/libp2p/rust-libp2p/pull/2428
[PR 2363]: https://github.com/libp2p/rust-libp2p/pull/2363
[PR 2445]: https://github.com/libp2p/rust-libp2p/pull/2445

# 0.32.0 [2021-11-16]

- Use `instant` and `futures-timer` instead of `wasm-timer` (see [PR 2245]).

- Enable advanced dialing requests both on `Swarm::dial` and via
  `NetworkBehaviourAction::Dial`. Users can now trigger a dial with a specific
  set of addresses, optionally extended via
  `NetworkBehaviour::addresses_of_peer`.

   Changes required to maintain status quo:

  - Previously `swarm.dial(peer_id)`
     now `swarm.dial(DialOpts::peer_id(peer_id).build())`
     or `swarm.dial(peer_id)` given that `DialOpts` implements `From<PeerId>`.

  - Previously `swarm.dial_addr(addr)`
     now `swarm.dial(DialOpts::unknown_peer_id().address(addr).build())`
     or `swarm.dial(addr)` given that `DialOpts` implements `From<Multiaddr>`.

  - Previously `NetworkBehaviourAction::DialPeer { peer_id, condition, handler }`
     now

     ```rust
     NetworkBehaviourAction::Dial {
       opts: DialOpts::peer_id(peer_id)
         .condition(condition)
         .build(),
       handler,
     }
     ```

  - Previously `NetworkBehaviourAction::DialAddress { address, handler }`
     now

     ```rust
     NetworkBehaviourAction::Dial {
       opts: DialOpts::unknown_peer_id()
         .address(address)
         .build(),
       handler,
     }
     ```

   See [PR 2317].

[PR 2245]: https://github.com/libp2p/rust-libp2p/pull/2245
[PR 2317]: https://github.com/libp2p/rust-libp2p/pull/2317

# 0.31.0 [2021-11-01]

- Make default features of `libp2p-core` optional.
  [PR 2181](https://github.com/libp2p/rust-libp2p/pull/2181)

- Update dependencies.

- Provide default implementations for all functions of `NetworkBehaviour`,
  except for `new_handler`, `inject_event` and `poll`.
  This should make it easier to create new implementations. See [PR 2150].

- Remove `Swarm` type alias and rename `ExpandedSwarm` to `Swarm`. Reduce direct
  trait parameters on `Swarm` (previously `ExpandedSwarm`), deriving parameters
  through associated types on `TBehaviour`. See [PR 2182].

- Require `ProtocolsHandler::{InEvent,OutEvent,Error}` to implement `Debug` (see
  [PR 2183]).

- Implement `ProtocolsHandler` on `either::Either`representing either of two
  `ProtocolsHandler` implementations (see [PR 2192]).

- Require implementation to provide handler in
  `NetworkBehaviourAction::DialPeer` and `NetworkBehaviourAction::DialAddress`.
  Note that the handler is returned to the `NetworkBehaviour` on connection
  failure and connection closing. Thus it can be used to carry state, which
  otherwise would have to be tracked in the `NetworkBehaviour` itself. E.g. a
  message destined to an unconnected peer can be included in the handler, and
  thus directly send on connection success or extracted by the
  `NetworkBehaviour` on connection failure (see [PR 2191]).

- Include handler in `NetworkBehaviour::inject_dial_failure`,
  `NetworkBehaviour::inject_connection_closed`,
  `NetworkBehaviour::inject_listen_failure` (see [PR 2191]).

- Include error in `NetworkBehaviour::inject_dial_failure` and call
  `NetworkBehaviour::inject_dial_failure` on `DialPeerCondition` evaluating to
  false. To emulate the previous behaviour, return early within
  `inject_dial_failure` on `DialError::DialPeerConditionFalse`. See [PR 2191].

- Make `NetworkBehaviourAction` generic over `NetworkBehaviour::OutEvent` and
  `NetworkBehaviour::ProtocolsHandler`. In most cases, change your generic type
  parameters to `NetworkBehaviourAction<Self::OutEvent,
  Self::ProtocolsHandler>`. See [PR 2191].

- Return `bool` instead of `Result<(), ()>` for `Swarm::remove_listener`(see
  [PR 2261]).

- Concurrently dial address candidates within a single dial attempt (see [PR 2248]) configured via
  `Swarm::dial_concurrency_factor`.

  - On success of a single address, report errors of the thus far failed dials via
    `SwarmEvent::ConnectionEstablished::outgoing`.

  - On failure of all addresses, report errors via the new `SwarmEvent::OutgoingConnectionError`.

  - Remove `SwarmEvent::UnreachableAddr` and `SwarmEvent::UnknownPeerUnreachableAddr` event.

  - In `NetworkBehaviour::inject_connection_established` provide errors of all thus far failed addresses.

  - On unknown peer dial failures, call `NetworkBehaviour::inject_dial_failure` with a peer ID of `None`.

  - Remove `NetworkBehaviour::inject_addr_reach_failure`. Information is now provided via
    `NetworkBehaviour::inject_connection_established` and `NetworkBehaviour::inject_dial_failure`.

[PR 2150]: https://github.com/libp2p/rust-libp2p/pull/2150
[PR 2182]: https://github.com/libp2p/rust-libp2p/pull/2182
[PR 2183]: https://github.com/libp2p/rust-libp2p/pull/2183
[PR 2192]: https://github.com/libp2p/rust-libp2p/pull/2192
[PR 2191]: https://github.com/libp2p/rust-libp2p/pull/2191
[PR 2248]: https://github.com/libp2p/rust-libp2p/pull/2248
[PR 2261]: https://github.com/libp2p/rust-libp2p/pull/2261

# 0.30.0 [2021-07-12]

- Update dependencies.

- Drive `ExpandedSwarm` via `Stream` trait only.

  - Change `Stream` implementation of `ExpandedSwarm` to return all
    `SwarmEvents` instead of only the `NetworkBehaviour`'s events.

  - Remove `ExpandedSwarm::next_event`. Users can use `<ExpandedSwarm as
    StreamExt>::next` instead.

  - Remove `ExpandedSwarm::next`. Users can use `<ExpandedSwarm as
    StreamExt>::filter_map` instead.

  See [PR 2100] for details.

- Add `ExpandedSwarm::disconnect_peer_id` and
  `NetworkBehaviourAction::CloseConnection` to close connections to a specific
  peer via an `ExpandedSwarm` or `NetworkBehaviour`. See [PR 2110] for details.

- Expose the `ListenerId` in `SwarmEvent`s that are associated with a listener.

  See [PR 2123] for details.

[PR 2100]: https://github.com/libp2p/rust-libp2p/pull/2100
[PR 2110]: https://github.com/libp2p/rust-libp2p/pull/2110/
[PR 2123]: https://github.com/libp2p/rust-libp2p/pull/2123

# 0.29.0 [2021-04-13]

- Remove `Deref` and `DerefMut` implementations previously dereferencing to the
  `NetworkBehaviour` on `Swarm`. Instead one can access the `NetworkBehaviour`
  via `Swarm::behaviour` and `Swarm::behaviour_mut`. Methods on `Swarm` can now
  be accessed directly, e.g. via `my_swarm.local_peer_id()`. You may use the
  command below to transform fully qualified method calls on `Swarm` to simple
  method calls [PR 1995](https://github.com/libp2p/rust-libp2p/pull/1995).

  ``` bash
  # Go from e.g. `Swarm::local_peer_id(&my_swarm)` to `my_swarm.local_peer_id()`.
  grep -RiIl --include \*.rs --exclude-dir target . --exclude-dir .git | xargs sed -i "s/\(libp2p::\)*Swarm::\([a-z_]*\)(&mut \([a-z_0-9]*\), /\3.\2(/g"
  ```

- Extend `NetworkBehaviour` callbacks, more concretely introducing new `fn
  inject_new_listener` and `fn inject_expired_external_addr` and have `fn
  inject_{new,expired}_listen_addr` provide a `ListenerId` [PR
  2011](https://github.com/libp2p/rust-libp2p/pull/2011).

# 0.28.0 [2021-03-17]

- New error variant `DialError::InvalidAddress`

- `Swarm::dial_addr()` now returns a `DialError` on error.

- Remove the option for a substream-specific multistream select protocol override.
  The override at this granularity is no longer deemed useful, in particular because
  it can usually not be configured for existing protocols like `libp2p-kad` and others.
  There is a `Swarm`-scoped configuration for this version available since
  [1858](https://github.com/libp2p/rust-libp2p/pull/1858).

# 0.27.2 [2021-02-04]

- Have `ToggleProtoHandler` ignore listen upgrade errors when disabled.
  [PR 1945](https://github.com/libp2p/rust-libp2p/pull/1945/files).

# 0.27.1 [2021-01-27]

- Make `OneShotHandler`s `max_dial_negotiate` limit configurable.
  [PR 1936](https://github.com/libp2p/rust-libp2p/pull/1936).

- Fix handling of DialPeerCondition::Always.
  [PR 1937](https://github.com/libp2p/rust-libp2p/pull/1937).

# 0.27.0 [2021-01-12]

- Update dependencies.

# 0.26.0 [2020-12-17]

- Update `libp2p-core`.

- Remove `NotifyHandler::All` thus removing the requirement for events send from
  a `NetworkBehaviour` to a `ProtocolsHandler` to be `Clone`.
  [PR 1880](https://github.com/libp2p/rust-libp2p/pull/1880).

# 0.25.1 [2020-11-26]

- Add `ExpandedSwarm::is_connected`.
  [PR 1862](https://github.com/libp2p/rust-libp2p/pull/1862).

# 0.25.0 [2020-11-25]

- Permit a configuration override for the substream upgrade protocol
  to use for all (outbound) substreams.
  [PR 1858](https://github.com/libp2p/rust-libp2p/pull/1858).

- Changed parameters for connection limits from `usize` to `u32`.
  Connection limits are now configured via `SwarmBuilder::connection_limits()`.

- Update `libp2p-core`.

- Expose configurable scores for external addresses, as well as
  the ability to remove them and to add addresses that are
  retained "forever" (or until explicitly removed).
  [PR 1842](https://github.com/libp2p/rust-libp2p/pull/1842).

# 0.24.0 [2020-11-09]

- Update dependencies.

# 0.23.0 [2020-10-16]

- Require a `Boxed` transport to be given to the `Swarm`
  or `SwarmBuilder` to avoid unnecessary double-boxing of
  transports and simplify API bounds.
  [PR 1794](https://github.com/libp2p/rust-libp2p/pull/1794)

- Respect inbound timeouts and upgrade versions in the `MultiHandler`.
  [PR 1786](https://github.com/libp2p/rust-libp2p/pull/1786).

- Instead of iterating each inbound and outbound substream upgrade looking for
  one to make progress, use a `FuturesUnordered` for both pending inbound and
  pending outbound upgrades. As a result only those upgrades are polled that are
  ready to progress.

  Implementors of `InboundUpgrade` and `OutboundUpgrade` need to ensure to wake
  up the underlying task once they are ready to make progress as they won't be
  polled otherwise.

  [PR 1775](https://github.com/libp2p/rust-libp2p/pull/1775)

# 0.22.0 [2020-09-09]

- Bump `libp2p-core` dependency.

- Adds `ProtocolsHandler::InboundOpenInfo` type which mirrors the existing
  `OutboundOpenInfo` type. A value of this type is passed as an extra argument
  to `ProtocolsHandler::inject_fully_negotiated_inbound` and
  `ProtocolsHandler::inject_listen_upgrade_error`.

- `SubstreamProtocol` now has a second type parameter corresponding to
  inbound or outbound information, a value of which is part of `SubstreamProtocol`
  now. Consequently `ProtocolsHandlerEvent::OutboundSubstreamRequest` no longer
  has a separate `info` field.

# 0.21.0 [2020-08-18]

- Add missing delegation calls in some `ProtocolsHandler` wrappers.
See [PR 1710](https://github.com/libp2p/rust-libp2p/pull/1710).

- Add as_ref and as_mut functions to Toggle
[PR 1684](https://github.com/libp2p/rust-libp2p/pull/1684).

- The `cause` of `SwarmEvent::ConnectionClosed` is now an `Option`,
and `None` indicates an active connection close not caused by an
error.

- `DialError::Banned` has been added and is returned from `Swarm::dial`
if the peer is banned, thereby also invoking the `NetworkBehaviour::inject_dial_failure`
callback.

- Update the `libp2p-core` dependency to `0.21`, fixing [1584](https://github.com/libp2p/rust-libp2p/issues/1584).

- Fix connections being kept alive by `OneShotHandler` when not handling any
  requests [PR 1698](https://github.com/libp2p/rust-libp2p/pull/1698).

# 0.20.1 [2020-07-08]

- Documentation updates.

- Ignore addresses returned by `NetworkBehaviour::addresses_of_peer`
that the `Swarm` considers to be listening addresses of the local node. This
avoids futile dialing attempts of a node to itself, which can otherwise
even happen in genuine situations, e.g. after the local node changed
its network identity and a behaviour makes a dialing attempt to a
former identity using the same addresses.

# 0.20.0 [2020-07-01]

- Updated the `libp2p-core` dependency.

- Add `ProtocolsHandler::inject_listen_upgrade_error`, the inbound
analogue of `ProtocolsHandler::inject_dial_upgrade_error`, with an
empty default implementation. No implementation is required to
retain existing behaviour.

- Add `ProtocolsHandler::inject_address_change` and
`NetworkBehaviour::inject_address_change` to notify of a change in
the address of an existing connection.

# 0.19.1 [2020-06-18]

- Bugfix: Fix MultiHandler panicking when empty
  ([PR 1598](https://github.com/libp2p/rust-libp2p/pull/1598)).<|MERGE_RESOLUTION|>--- conflicted
+++ resolved
@@ -37,11 +37,7 @@
 - Feature-gate `NetworkBehaviour` macro behind `macros` feature flag. See [PR 3055].
 
 - Make executor in Swarm constructor explicit. See [PR 3097].
-<<<<<<< HEAD
-  
-=======
-
->>>>>>> 5b4eab7b
+
   Supported executors:
   - Tokio
 
@@ -58,11 +54,7 @@
     let swarm = Swarm::with_tokio_executor(transport, behaviour, peer_id);
     ```
   - Async Std
-<<<<<<< HEAD
-    
-=======
-
->>>>>>> 5b4eab7b
+
     Previously
     ```rust
     let swarm = SwarmBuilder::new(transport, behaviour, peer_id)
@@ -76,11 +68,7 @@
     let swarm = Swarm::with_async_std_executor(transport, behaviour, peer_id);
     ```
   - ThreadPool (see [Issue 3107])
-<<<<<<< HEAD
-    
-=======
-
->>>>>>> 5b4eab7b
+
     In most cases ThreadPool can be replaced by executors or spawning on the local task.
 
     Previously
@@ -93,32 +81,19 @@
     let swarm = Swarm::with_threadpool_executor(transport, behaviour, peer_id);
     ```
   - Without
-<<<<<<< HEAD
-    
-=======
-
->>>>>>> 5b4eab7b
+
     Spawns the tasks on the current task, this may result in bad performance so try to use an executor where possible. Previously this was just a fallback when no executor was specified and constructing a `ThreadPool` failed.
 
     New
     ```rust
     let swarm = Swarm::without_executor(transport, behaviour, peer_id);
     ```
-<<<<<<< HEAD
-  
-=======
-
->>>>>>> 5b4eab7b
+
   Deprecated APIs:
   - `Swarm::new`
   - `SwarmBuilder::new`
   - `SwarmBuilder::executor`
 
-<<<<<<< HEAD
-[PR 3055]: https://github.com/libp2p/rust-libp2p/pull/3055
-[PR 3097]: https://github.com/libp2p/rust-libp2p/pull/3097
-[Issue 3107]: https://github.com/libp2p/rust-libp2p/issues/3107
-=======
 - Update `rust-version` to reflect the actual MSRV: 1.62.0. See [PR 3090].
 
 [PR 3085]: https://github.com/libp2p/rust-libp2p/pull/3085
@@ -127,7 +102,6 @@
 [PR 3097]: https://github.com/libp2p/rust-libp2p/pull/3097
 [Issue 3107]: https://github.com/libp2p/rust-libp2p/issues/3107
 [PR 3090]: https://github.com/libp2p/rust-libp2p/pull/3090
->>>>>>> 5b4eab7b
 
 # 0.40.1
 
