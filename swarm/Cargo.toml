--- conflicted
+++ resolved
@@ -48,15 +48,11 @@
 name = "swarm_derive"
 required-features = ["macros"]
 
-<<<<<<< HEAD
 [features]
 tokio = ["dep:tokio"]
 async-std = ["dep:async-std"]
 
-# Passing arguments to the docsrs builder in order to properly document cfg's. 
-=======
 # Passing arguments to the docsrs builder in order to properly document cfg's.
->>>>>>> afb777e9
 # More information: https://docs.rs/about/builds#cross-compiling
 [package.metadata.docs.rs]
 all-features = true
